export default {
    languageName: "Русский",
    checkEverySecond: "Проверка каждые {0} секунд",
    retriesDescription: "Максимальное количество попыток перед пометкой сервиса как недоступного и отправкой уведомления",
    ignoreTLSError: "Игнорировать ошибку TLS/SSL для HTTPS сайтов",
    upsideDownModeDescription: "Реверс статуса сервиса. Если сервис доступен, то он помечается как НЕДОСТУПНЫЙ.",
    maxRedirectDescription: "Максимальное количество перенаправлений. Поставьте 0, чтобы отключить перенаправления.",
    acceptedStatusCodesDescription: "Выберите коды статусов для определения доступности сервиса.",
    passwordNotMatchMsg: "Повтор пароля не совпадает.",
    notificationDescription: "Привяжите уведомления к мониторам.",
    keywordDescription: "Поиск слова в чистом HTML или в JSON-ответе (чувствительно к регистру)",
    pauseDashboardHome: "Пауза",
    deleteMonitorMsg: "Вы действительно хотите удалить данный монитор?",
    deleteNotificationMsg: "Вы действительно хотите удалить это уведомление для всех мониторов?",
    resoverserverDescription: "Cloudflare является сервером по умолчанию. Вы всегда можете сменить данный сервер.",
    rrtypeDescription: "Выберите тип ресурсной записи, который вы хотите отслеживать",
    pauseMonitorMsg: "Вы действительно хотите поставить на паузу?",
    Settings: "Настройки",
    Dashboard: "Панель мониторов",
    "New Update": "Обновление",
    Language: "Язык",
    Appearance: "Внешний вид",
    Theme: "Тема",
    General: "Общее",
    Version: "Версия",
    "Check Update On GitHub": "Проверить обновления на GitHub",
    List: "Список",
    Add: "Добавить",
    "Add New Monitor": "Новый монитор",
    "Quick Stats": "Статистика",
    Up: "Доступен",
    Down: "Недоступен",
    Pending: "Ожидание",
    Unknown: "Неизвестно",
    Pause: "Пауза",
    Name: "Имя",
    Status: "Статус",
    DateTime: "Дата и время",
    Message: "Сообщение",
    "No important events": "Важных событий нет",
    Resume: "Возобновить",
    Edit: "Изменить",
    Delete: "Удалить",
    Current: "Текущий",
    Uptime: "Аптайм",
    "Cert Exp.": "Сертификат истекает",
    days: "дней",
    day: "день",
    "-day": " дней",
    hour: "час",
    "-hour": " часа",
    Response: "Ответ",
    Ping: "Пинг",
    "Monitor Type": "Тип монитора",
    Keyword: "Слово",
    "Friendly Name": "Имя",
    URL: "URL",
    Hostname: "Имя хоста",
    Port: "Порт",
    "Heartbeat Interval": "Частота опроса",
    Retries: "Попыток",
    Advanced: "Дополнительно",
    "Upside Down Mode": "Режим реверса статуса",
    "Max. Redirects": "Макс. количество перенаправлений",
    "Accepted Status Codes": "Допустимые коды статуса",
    Save: "Сохранить",
    Notifications: "Уведомления",
    "Not available, please setup.": "Доступных уведомлений нет, необходимо создать.",
    "Setup Notification": "Создать уведомление",
    Light: "Светлая",
    Dark: "Тёмная",
    Auto: "Авто",
    "Theme - Heartbeat Bar": "Тема - Полоса частоты опроса",
    Normal: "Обычный",
    Bottom: "Снизу",
    None: "Отсутствует",
    Timezone: "Часовой пояс",
    "Search Engine Visibility": "Видимость поисковым движком",
    "Allow indexing": "Разрешить индексирование",
    "Discourage search engines from indexing site": "Не позволять индексировать сайт",
    "Change Password": "Сменить пароль",
    "Current Password": "Текущий пароль",
    "New Password": "Новый пароль",
    "Repeat New Password": "Повтор нового пароля",
    "Update Password": "Обновить пароль",
    "Disable Auth": "Отключить авторизацию",
    "Enable Auth": "Включить авторизацию",
    Logout: "Выйти",
    Leave: "Отмена",
    "I understand, please disable": "Я понимаю, всё равно отключить",
    Confirm: "Подтвердить",
    Yes: "Да",
    No: "Нет",
    Username: "Логин",
    Password: "Пароль",
    "Remember me": "Запомнить меня",
    Login: "Вход в систему",
    "No Monitors, please": "Мониторов нет, пожалуйста",
    "add one": "создайте новый",
    "Notification Type": "Тип уведомления",
    Email: "Почта",
    Test: "Проверка",
    "Certificate Info": "Информация о сертификате",
    "Resolver Server": "DNS сервер",
    "Resource Record Type": "Тип ресурсной записи",
    "Last Result": "Последний результат",
    "Create your admin account": "Создайте аккаунт администратора",
    "Repeat Password": "Повторите пароль",
    respTime: "Время ответа (мс)",
    notAvailableShort: "Н/Д",
    Create: "Создать",
    clearEventsMsg: "Вы действительно хотите удалить всю статистику событий данного монитора?",
    clearHeartbeatsMsg: "Вы действительно хотите удалить всю статистику опросов данного монитора?",
    confirmClearStatisticsMsg: "Вы действительно хотите удалить ВСЮ статистику?",
    "Clear Data": "Удалить статистику",
    Events: "События",
    Heartbeats: "Опросы",
    "Auto Get": "Авто-получение",
    enableDefaultNotificationDescription: "Для каждого нового монитора это уведомление будет включено по умолчанию. Вы всё ещё можете отключить уведомления в каждом мониторе отдельно.",
    "Default enabled": "Использовать по умолчанию",
    "Also apply to existing monitors": "Применить к существующим мониторам",
    Export: "Резервная копия",
    Import: "Восстановление",
    backupDescription: "Вы можете сохранить резервную копию всех мониторов и уведомлений в виде JSON-файла",
    backupDescription2: "P.S. История и события сохранены не будут",
    backupDescription3: "Важные данные, такие как токены уведомлений, добавляются при экспорте, поэтому храните файлы в безопасном месте",
    alertNoFile: "Выберите файл для импорта.",
    alertWrongFileType: "Выберите JSON-файл.",
    twoFAVerifyLabel: "Пожалуйста, введите свой токен, чтобы проверить работу 2FA",
    tokenValidSettingsMsg: "Токен действителен! Теперь вы можете сохранить настройки 2FA.",
    confirmEnableTwoFAMsg: "Вы действительно хотите включить 2FA?",
    confirmDisableTwoFAMsg: "Вы действительно хотите выключить 2FA?",
    "Apply on all existing monitors": "Применить ко всем существующим мониторам",
    "Verify Token": "Проверить токен",
    "Setup 2FA": "Настройка 2FA",
    "Enable 2FA": "Включить 2FA",
    "Disable 2FA": "Выключить 2FA",
    "2FA Settings": "Настройки 2FA",
    "Two Factor Authentication": "Двухфакторная аутентификация",
    Active: "Активно",
    Inactive: "Неактивно",
    Token: "Токен",
    "Show URI": "Показать URI",
    "Clear all statistics": "Удалить всю статистику",
    retryCheckEverySecond: "Повтор каждые {0} секунд",
    importHandleDescription: "Выберите \"Пропустить существующие\", если вы хотите пропустить каждый монитор или уведомление с таким же именем. \"Перезаписать\" удалит каждый существующий монитор или уведомление и добавит заново. Вариант \"Не проверять\" принудительно восстанавливает все мониторы и уведомления, даже если они уже существуют.",
    confirmImportMsg: "Вы действительно хотите восстановить резервную копию? Убедитесь, что вы выбрали подходящий вариант импорта.",
    "Heartbeat Retry Interval": "Интервал повтора опроса",
    "Import Backup": "Восстановление резервной копии",
    "Export Backup": "Резервная копия",
    "Skip existing": "Пропустить существующие",
    Overwrite: "Перезаписать",
    Options: "Опции",
    "Keep both": "Не проверять",
    Tags: "Теги",
    "Add New below or Select...": "Добавить новый или выбрать...",
    "Tag with this name already exist.": "Такой тег уже существует.",
    "Tag with this value already exist.": "Тег с таким значением уже существует.",
    color: "цвет",
    "value (optional)": "значение (опционально)",
    Gray: "Серый",
    Red: "Красный",
    Orange: "Оранжевый",
    Green: "Зелёный",
    Blue: "Синий",
    Indigo: "Индиго",
    Purple: "Пурпурный",
    Pink: "Розовый",
    "Search...": "Поиск...",
    "Avg. Ping": "Среднее значение пинга",
    "Avg. Response": "Среднее время ответа",
    "Entry Page": "Главная страница",
    statusPageNothing: "Здесь пусто. Добавьте группу или монитор.",
    "No Services": "Нет сервисов",
    "All Systems Operational": "Все сервисы работают",
    "Partially Degraded Service": "Сервисы частично не работают",
    "Degraded Service": "Все сервисы не работают",
    "Add Group": "Добавить группу",
    "Add a monitor": "Добавить монитор",
    "Edit Status Page": "Редактировать",
    "Go to Dashboard": "Панель мониторов",
    "Status Page": "Статус сервисов",
    Discard: "Отмена",
    "Create Incident": "Создать инцидент",
    "Switch to Dark Theme": "Тёмная тема",
    "Switch to Light Theme": "Светлая тема",
    telegram: "Telegram",
    webhook: "Вебхук",
    smtp: "Email (SMTP)",
    discord: "Discord",
    teams: "Microsoft Teams",
    signal: "Signal",
    gotify: "Gotify",
    slack: "Slack",
    "rocket.chat": "Rocket.chat",
    pushover: "Pushover",
    pushy: "Pushy",
    octopush: "Octopush",
    promosms: "PromoSMS",
    lunasea: "LunaSea",
    apprise: "Apprise (Поддержка 50+ сервисов уведомлений)",
    pushbullet: "Pushbullet",
    line: "Line Messenger",
    mattermost: "Mattermost",
    "Primary Base URL": "Основной URL",
    "Push URL": "URL пуша",
    needPushEvery: "К этому URL необходимо обращаться каждые {0} секунд",
    pushOptionalParams: "Опциональные параметры: {0}",
    defaultNotificationName: "Моё уведомление {notification} ({number})",
    here: "здесь",
    Required: "Требуется",
    "Bot Token": "Токен бота",
    wayToGetTelegramToken: "Вы можете взять токен здесь - {0}.",
    "Chat ID": "ID чата",
    supportTelegramChatID: "Поддерживаются ID чатов, групп и каналов",
    wayToGetTelegramChatID: "Вы можете взять ID вашего чата, отправив сообщение боту и перейдя по этому URL для просмотра chat_id:",
    "YOUR BOT TOKEN HERE": "ВАШ ТОКЕН БОТА ЗДЕСЬ",
    chatIDNotFound: "ID чата не найден; пожалуйста отправьте сначала сообщение боту",
    "Post URL": "Post URL",
    "Content Type": "Тип контента",
    webhookJsonDesc: "{0} подходит для любых современных HTTP-серверов, например Express.js",
    webhookFormDataDesc: "{multipart} подходит для PHP. JSON-вывод необходимо будет обработать с помощью {decodeFunction}",
    secureOptionNone: "Нет / STARTTLS (25, 587)",
    secureOptionTLS: "TLS (465)",
    "Ignore TLS Error": "Игнорировать ошибки TLS",
    "From Email": "От кого",
    emailCustomSubject: "Своя тема",
    "To Email": "Кому",
    smtpCC: "Копия",
    smtpBCC: "Скрытая копия",
    "Discord Webhook URL": "Discord вебхук URL",
    wayToGetDiscordURL: "Вы можете создать его в Параметрах сервера -> Интеграции -> Создать вебхук",
    "Bot Display Name": "Отображаемое имя бота",
    "Prefix Custom Message": "Свой префикс сообщения",
    "Hello @everyone is...": "Привет {'@'}everyone это...",
    "Webhook URL": "URL вебхука",
    wayToGetTeamsURL: "Как создать URL вебхука вы можете узнать здесь - {0}.",
    Number: "Номер",
    Recipients: "Получатели",
    needSignalAPI: "Вам необходим клиент Signal с поддержкой REST API.",
    wayToCheckSignalURL: "Пройдите по этому URL, чтобы узнать как настроить такой клиент:",
    signalImportant: "ВАЖНО: Нельзя смешивать в Получателях группы и номера!",
    "Application Token": "Токен приложения",
    "Server URL": "URL сервера",
    Priority: "Приоритет",
    "Icon Emoji": "Иконка Emoji",
    "Channel Name": "Имя канала",
    "Uptime Kuma URL": "Uptime Kuma URL",
    aboutWebhooks: "Больше информации о вебхуках: {0}",
    aboutChannelName: "Введите имя канала в поле {0} Имя канала, если вы хотите обойти канал вебхука. Например: #other-channel",
    aboutKumaURL: "Если поле Uptime Kuma URL в настройках останется пустым, по умолчанию будет использоваться ссылка на проект на GitHub.",
    emojiCheatSheet: "Шпаргалка по Emoji: {0}",
    "User Key": "Ключ пользователя",
    Device: "Устройство",
    "Message Title": "Заголовок сообщения",
    "Notification Sound": "Звук уведомления",
    "More info on:": "Больше информации: {0}",
    pushoverDesc1: "Экстренный приоритет (2) имеет таймаут повтора по умолчанию 30 секунд и истекает через 1 час.",
    pushoverDesc2: "Если вы хотите отправлять уведомления различным устройствам, необходимо заполнить поле Устройство.",
    "SMS Type": "Тип SMS",
    octopushTypePremium: "Премиум (Быстрый - рекомендуется для алертов)",
    octopushTypeLowCost: "Дешёвый (Медленный - иногда блокируется операторами)",
    checkPrice: "Тарифы {0}:",
    octopushLegacyHint: "Вы используете старую версию Octopush (2011-2020) или новую?",
    "Check octopush prices": "Тарифы Octopush {0}.",
    octopushPhoneNumber: "Номер телефона (межд. формат, например: +79831234567) ",
    octopushSMSSender: "Имя отправителя SMS: 3-11 символов алвафита, цифр и пробелов (a-zA-Z0-9)",
    "LunaSea Device ID": "ID устройства LunaSea",
    "Apprise URL": "Apprise URL",
    "Example:": "Пример: {0}",
    "Read more:": "Подробнее: {0}",
    "Status:": "Статус: {0}",
    "Read more": "Подробнее",
    appriseInstalled: "Apprise установлен.",
    appriseNotInstalled: "Apprise не установлен. {0}",
    "Access Token": "Токен доступа",
    "Channel access token": "Токен доступа канала",
    "Line Developers Console": "Консоль разработчиков Line",
    lineDevConsoleTo: "Консоль разработчиков Line - {0}",
    "Basic Settings": "Базовые настройки",
    "User ID": "ID пользователя",
    "Messaging API": "API сообщений",
    wayToGetLineChannelToken: "Сначала зайдите в {0}, создайте провайдера и канал (API сообщений), затем вы сможете получить токен доступа канала и ID пользователя из вышеупомянутых пунктов меню.",
    "Icon URL": "URL иконки",
    aboutIconURL: "Вы можете предоставить ссылку на иконку в поле \"URL иконки\" чтобы переопределить картинку профиля по умолчанию. Не используется, если задана иконка Emoji.",
    aboutMattermostChannelName: "Вы можете переопределить канал по умолчанию, в который вебхук пишет, введя имя канала в поле \"Имя канала\". Это необходимо включить в настройках вебхука Mattermost. Например: #other-channel",
    matrix: "Matrix",
    promosmsTypeEco: "SMS ECO - дёшево и медленно, часто перегружен. Только для получателей из Польши.",
    promosmsTypeFlash: "SMS FLASH - сообщения автоматически появятся на устройстве получателя. Только для получателей из Польши.",
    promosmsTypeFull: "SMS FULL - премиум-уровень SMS, можно использовать своё имя отправителя (предварительно зарегистрировав его). Надёжно для алертов.",
    promosmsTypeSpeed: "SMS SPEED - наивысший приоритет в системе. Очень быстро и надёжно, но очень дорого (в два раза дороже, чем SMS FULL).",
    promosmsPhoneNumber: "Номер телефона (для получателей из Польши можно пропустить код региона)",
    promosmsSMSSender: "Имя отправителя SMS: Зарегистрированное или одно из имён по умолчанию: InfoSMS, SMS Info, MaxSMS, INFO, SMS",
    "Feishu WebHookUrl": "Feishu WebHookURL",
    matrixHomeserverURL: "URL сервера (вместе с http(s):// и опционально порт)",
    "Internal Room Id": "Внутренний ID комнаты",
    matrixDesc1: "Внутренний ID комнаты можно найти в Подробностях в параметрах канала вашего Matrix клиента. Он должен выглядеть примерно как !QMdRCpUIfLwsfjxye6:home.server.",
    matrixDesc2: "Рекомендуется создать нового пользователя и не использовать токен доступа личного пользователя Matrix, т.к. это влечёт за собой полный доступ к аккаунту и к комнатам, в которых вы состоите. Вместо этого создайте нового пользователя и пригласите его только в ту комнату, в которой вы хотите получать уведомления. Токен доступа можно получить, выполнив команду {0}",
    Method: "Метод",
    Body: "Тело",
    Headers: "Заголовки",
    PushUrl: "URL пуша",
    HeadersInvalidFormat: "Заголовки запроса некорректны JSON: ",
    BodyInvalidFormat: "Тело запроса некорректно JSON: ",
    "Monitor History": "История мониторов",
    clearDataOlderThan: "Сохранять историю мониторов в течение {0} дней.",
    PasswordsDoNotMatch: "Пароли не совпадают.",
    records: "записей",
    "One record": "Одна запись",
    steamApiKeyDescription: "Для мониторинга игрового сервера Steam вам необходим Web-API ключ Steam. Зарегистрировать его можно здесь: ",
<<<<<<< HEAD
    "Certificate Chain:": "Цепочка сертификатов:",
    "Valid": "Действительный",
    "Hide Tags": "Скрыть тэги",
    "Title:": "Название инцидента:",
    "Content:": "Содержание инцидента:",
    "Post": "Опубликовать",
    "Cancel": "Отмена",
    "Created:": "Создано:",
=======
    "Show Tags": "Показать тэги",
>>>>>>> b83c896d
};<|MERGE_RESOLUTION|>--- conflicted
+++ resolved
@@ -308,7 +308,6 @@
     records: "записей",
     "One record": "Одна запись",
     steamApiKeyDescription: "Для мониторинга игрового сервера Steam вам необходим Web-API ключ Steam. Зарегистрировать его можно здесь: ",
-<<<<<<< HEAD
     "Certificate Chain:": "Цепочка сертификатов:",
     "Valid": "Действительный",
     "Hide Tags": "Скрыть тэги",
@@ -317,7 +316,5 @@
     "Post": "Опубликовать",
     "Cancel": "Отмена",
     "Created:": "Создано:",
-=======
     "Show Tags": "Показать тэги",
->>>>>>> b83c896d
 };