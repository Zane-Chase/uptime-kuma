--- conflicted
+++ resolved
@@ -1,12 +1,8 @@
 export default {
     languageName: "English",
     checkEverySecond: "Check every {0} seconds.",
-<<<<<<< HEAD
     retryCheckEverySecond: "Retry every {0} seconds.",
-    "Avg.": "Avg. ",
-=======
     "Avg.": "Avg.",
->>>>>>> 7df9698e
     retriesDescription: "Maximum retries before the service is marked as down and a notification is sent",
     retryIntervalInactive: "Inactive",
     retryIntervalDescription: "If retries are used and this value is greater then zero this interval will be used instead.",
