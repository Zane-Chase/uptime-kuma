--- conflicted
+++ resolved
@@ -361,14 +361,11 @@
     smtpDkimHashAlgo: "Hash Algorithm (Optional)",
     smtpDkimheaderFieldNames: "Header Keys to sign (Optional)",
     smtpDkimskipFields: "Header Keys not to sign (Optional)",
-<<<<<<< HEAD
+    gorush: "Gorush",
     alerta: 'Alerta',
     alertaApiEndpoint: 'API Endpoint',
     alertaEnvironment: 'Environment',
     alertaApiKey: 'API Key',
     alertaAlertState: 'Alert State',
     alertaRecoverState: 'Recover State',
-=======
-    gorush: "Gorush",
->>>>>>> ccb3d85a
 };