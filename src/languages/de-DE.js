--- conflicted
+++ resolved
@@ -54,11 +54,7 @@
     "Max. Redirects": "Max. Weiterleitungen",
     maxRedirectDescription: "Maximale Anzahl von Weiterleitungen, denen gefolgt werden soll. Auf 0 setzen, um Weiterleitungen zu deaktivieren.",
     "Accepted Status Codes": "Erlaubte HTTP-Statuscodes",
-<<<<<<< HEAD
-    acceptedStatusCodesDescription: "Wähle die Statuscodes aus, welche als erfolgreich gewertet werden sollen.",
-=======
     acceptedStatusCodesDescription: "Statuscodes auswählen, die als erfolgreiche Verbindung gelten sollen.",
->>>>>>> a997f8e4
     Save: "Speichern",
     Notifications: "Benachrichtigungen",
     "Not available, please setup.": "Nicht verfügbar, bitte einrichten.",
