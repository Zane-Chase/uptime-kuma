{
    "languageName": "English",
    "Settings": "Settings",
    "Dashboard": "Dashboard",
    "Help": "Help",
    "New Update": "New Update",
    "Language": "Language",
    "Appearance": "Appearance",
    "Theme": "Theme",
    "General": "General",
    "Game": "Game",
    "Primary Base URL": "Primary Base URL",
    "Version": "Version",
    "Check Update On GitHub": "Check Update On GitHub",
    "List": "List",
    "Add": "Add",
    "Add New Monitor": "Add New Monitor",
    "Quick Stats": "Quick Stats",
    "Up": "Up",
    "Down": "Down",
    "Pending": "Pending",
    "statusMaintenance": "Maintenance",
    "Maintenance": "Maintenance",
    "Unknown": "Unknown",
    "General Monitor Type": "General Monitor Type",
    "Passive Monitor Type": "Passive Monitor Type",
    "Specific Monitor Type": "Specific Monitor Type",
    "markdownSupported": "Markdown syntax supported",
    "pauseDashboardHome": "Pause",
    "Pause": "Pause",
    "Name": "Name",
    "Status": "Status",
    "DateTime": "DateTime",
    "Message": "Message",
    "No important events": "No important events",
    "Resume": "Resume",
    "Edit": "Edit",
    "Delete": "Delete",
    "Current": "Current",
    "Uptime": "Uptime",
    "Cert Exp.": "Cert Exp.",
    "Monitor": "Monitor | Monitors",
    "day": "day | days",
    "-day": "-day",
    "hour": "hour",
    "-hour": "-hour",
    "Response": "Response",
    "Ping": "Ping",
    "Monitor Type": "Monitor Type",
    "Keyword": "Keyword",
    "Friendly Name": "Friendly Name",
    "URL": "URL",
    "Hostname": "Hostname",
    "Port": "Port",
    "Heartbeat Interval": "Heartbeat Interval",
    "Retries": "Retries",
    "Heartbeat Retry Interval": "Heartbeat Retry Interval",
    "Resend Notification if Down X times consecutively": "Resend Notification if Down X times consecutively",
    "Advanced": "Advanced",
    "checkEverySecond": "Check every {0} seconds",
    "retryCheckEverySecond": "Retry every {0} seconds",
    "resendEveryXTimes": "Resend every {0} times",
    "resendDisabled": "Resend disabled",
    "retriesDescription": "Maximum retries before the service is marked as down and a notification is sent",
    "ignoreTLSError": "Ignore TLS/SSL error for HTTPS websites",
    "upsideDownModeDescription": "Flip the status upside down. If the service is reachable, it is DOWN.",
    "maxRedirectDescription": "Maximum number of redirects to follow. Set to 0 to disable redirects.",
    "Upside Down Mode": "Upside Down Mode",
    "Max. Redirects": "Max. Redirects",
    "Accepted Status Codes": "Accepted Status Codes",
    "Push URL": "Push URL",
    "needPushEvery": "You should call this URL every {0} seconds.",
    "pushOptionalParams": "Optional parameters: {0}",
    "Save": "Save",
    "Notifications": "Notifications",
    "Not available, please setup.": "Not available, please setup.",
    "Setup Notification": "Setup Notification",
    "Light": "Light",
    "Dark": "Dark",
    "Auto": "Auto",
    "Theme - Heartbeat Bar": "Theme - Heartbeat Bar",
    "Normal": "Normal",
    "Bottom": "Bottom",
    "None": "None",
    "Timezone": "Timezone",
    "Search Engine Visibility": "Search Engine Visibility",
    "Allow indexing": "Allow indexing",
    "Discourage search engines from indexing site": "Discourage search engines from indexing site",
    "Change Password": "Change Password",
    "Current Password": "Current Password",
    "New Password": "New Password",
    "Repeat New Password": "Repeat New Password",
    "Update Password": "Update Password",
    "Disable Auth": "Disable Auth",
    "Enable Auth": "Enable Auth",
    "disableauth.message1": "Are you sure want to <strong>disable authentication</strong>?",
    "disableauth.message2": "It is designed for scenarios <strong>where you intend to implement third-party authentication</strong> in front of Uptime Kuma such as Cloudflare Access, Authelia or other authentication mechanisms.",
    "Please use this option carefully!": "Please use this option carefully!",
    "Logout": "Logout",
    "Leave": "Leave",
    "I understand, please disable": "I understand, please disable",
    "Confirm": "Confirm",
    "Yes": "Yes",
    "No": "No",
    "Username": "Username",
    "Password": "Password",
    "Remember me": "Remember me",
    "Login": "Login",
    "No Monitors, please": "No Monitors, please",
    "add one": "add one",
    "Notification Type": "Notification Type",
    "Email": "Email",
    "Test": "Test",
    "Certificate Info": "Certificate Info",
    "Resolver Server": "Resolver Server",
    "Resource Record Type": "Resource Record Type",
    "Last Result": "Last Result",
    "Create your admin account": "Create your admin account",
    "Repeat Password": "Repeat Password",
    "Import Backup": "Import Backup",
    "Export Backup": "Export Backup",
    "Export": "Export",
    "Import": "Import",
    "respTime": "Resp. Time (ms)",
    "notAvailableShort": "N/A",
    "Default enabled": "Default enabled",
    "Apply on all existing monitors": "Apply on all existing monitors",
    "Create": "Create",
    "Clear Data": "Clear Data",
    "Events": "Events",
    "Heartbeats": "Heartbeats",
    "Auto Get": "Auto Get",
    "Schedule maintenance": "Schedule maintenance",
    "Affected Monitors": "Affected Monitors",
    "Pick Affected Monitors...": "Pick Affected Monitors…",
    "Start of maintenance": "Start of maintenance",
    "All Status Pages": "All Status Pages",
    "Select status pages...": "Select status pages…",
    "alertNoFile": "Please select a file to import.",
    "alertWrongFileType": "Please select a JSON file.",
    "Clear all statistics": "Clear all Statistics",
    "Skip existing": "Skip existing",
    "Overwrite": "Overwrite",
    "Options": "Options",
    "Keep both": "Keep both",
    "Verify Token": "Verify Token",
    "Setup 2FA": "Setup 2FA",
    "Enable 2FA": "Enable 2FA",
    "Disable 2FA": "Disable 2FA",
    "2FA Settings": "2FA Settings",
    "Two Factor Authentication": "Two Factor Authentication",
    "Active": "Active",
    "Inactive": "Inactive",
    "Token": "Token",
    "Show URI": "Show URI",
    "Tags": "Tags",
    "Add New below or Select...": "Add New below or Select…",
    "Tag with this name already exist.": "Tag with this name already exists.",
    "Tag with this value already exist.": "Tag with this value already exists.",
    "color": "Color",
    "value (optional)": "value (optional)",
    "Gray": "Gray",
    "Red": "Red",
    "Orange": "Orange",
    "Green": "Green",
    "Blue": "Blue",
    "Indigo": "Indigo",
    "Purple": "Purple",
    "Pink": "Pink",
    "Custom": "Custom",
    "Search...": "Search…",
    "Avg. Ping": "Avg. Ping",
    "Avg. Response": "Avg. Response",
    "Entry Page": "Entry Page",
    "statusPageNothing": "Nothing here, please add a group or a monitor.",
    "No Services": "No Services",
    "All Systems Operational": "All Systems Operational",
    "Partially Degraded Service": "Partially Degraded Service",
    "Degraded Service": "Degraded Service",
    "Add Group": "Add Group",
    "Add a monitor": "Add a monitor",
    "Edit Status Page": "Edit Status Page",
    "Go to Dashboard": "Go to Dashboard",
    "Status Page": "Status Page",
    "Status Pages": "Status Pages",
    "defaultNotificationName": "My {notification} Alert ({number})",
    "here": "here",
    "Required": "Required",
    "Post URL": "Post URL",
    "Content Type": "Content Type",
    "webhookJsonDesc": "{0} is good for any modern HTTP servers such as Express.js",
    "webhookFormDataDesc": "{multipart} is good for PHP. The JSON will need to be parsed with {decodeFunction}",
    "webhookAdditionalHeadersTitle": "Additional Headers",
    "webhookAdditionalHeadersDesc": "Sets additional headers sent with the webhook.",
    "Webhook URL": "Webhook URL",
    "Application Token": "Application Token",
    "Server URL": "Server URL",
    "Priority": "Priority",
    "emojiCheatSheet": "Emoji cheat sheet: {0}",
    "Read more": "Read more",
    "appriseInstalled": "Apprise is installed.",
    "appriseNotInstalled": "Apprise is not installed. {0}",
    "Method": "Method",
    "Body": "Body",
    "Headers": "Headers",
    "PushUrl": "Push URL",
    "HeadersInvalidFormat": "The request headers are not valid JSON: ",
    "BodyInvalidFormat": "The request body is not valid JSON: ",
    "Monitor History": "Monitor History",
    "clearDataOlderThan": "Keep monitor history data for {0} days.",
    "PasswordsDoNotMatch": "Passwords do not match.",
    "records": "records",
    "One record": "One record",
    "steamApiKeyDescription": "For monitoring a Steam Game Server you need a Steam Web-API key. You can register your API key here: ",
    "Current User": "Current User",
    "topic": "Topic",
    "topicExplanation": "MQTT topic to monitor",
    "successMessage": "Success Message",
    "successMessageExplanation": "MQTT message that will be considered as success",
    "recent": "Recent",
    "Done": "Done",
    "Info": "Info",
    "Security": "Security",
    "Steam API Key": "Steam API Key",
    "Shrink Database": "Shrink Database",
    "Pick a RR-Type...": "Pick a RR-Type…",
    "Pick Accepted Status Codes...": "Pick Accepted Status Codes…",
    "Default": "Default",
    "HTTP Options": "HTTP Options",
    "Create Incident": "Create Incident",
    "Title": "Title",
    "Content": "Content",
    "Style": "Style",
    "info": "info",
    "warning": "warning",
    "danger": "danger",
    "error": "error",
    "critical": "critical",
    "primary": "primary",
    "light": "light",
    "dark": "dark",
    "Post": "Post",
    "Please input title and content": "Please input title and content",
    "Created": "Created",
    "Last Updated": "Last Updated",
    "Unpin": "Unpin",
    "Switch to Light Theme": "Switch to Light Theme",
    "Switch to Dark Theme": "Switch to Dark Theme",
    "Show Tags": "Show Tags",
    "Hide Tags": "Hide Tags",
    "Description": "Description",
    "No monitors available.": "No monitors available.",
    "Add one": "Add one",
    "No Monitors": "No Monitors",
    "Untitled Group": "Untitled Group",
    "Services": "Services",
    "Discard": "Discard",
    "Cancel": "Cancel",
    "Powered by": "Powered by",
    "shrinkDatabaseDescription": "Trigger database VACUUM for SQLite. If your database is created after 1.10.0, AUTO_VACUUM is already enabled and this action is not needed.",
    "Customize": "Customize",
    "Custom Footer": "Custom Footer",
    "Custom CSS": "Custom CSS",
    "deleteStatusPageMsg": "Are you sure want to delete this status page?",
    "Proxies": "Proxies",
    "default": "Default",
    "enabled": "Enabled",
    "setAsDefault": "Set As Default",
    "deleteProxyMsg": "Are you sure want to delete this proxy for all monitors?",
    "proxyDescription": "Proxies must be assigned to a monitor to function.",
    "enableProxyDescription": "This proxy will not effect on monitor requests until it is activated. You can control temporarily disable the proxy from all monitors by activation status.",
    "setAsDefaultProxyDescription": "This proxy will be enabled by default for new monitors. You can still disable the proxy separately for each monitor.",
    "Certificate Chain": "Certificate Chain",
    "Valid": "Valid",
    "Invalid": "Invalid",
    "User": "User",
    "Installed": "Installed",
    "Not installed": "Not installed",
    "Running": "Running",
    "Not running": "Not running",
    "Remove Token": "Remove Token",
    "Start": "Start",
    "Stop": "Stop",
    "Add New Status Page": "Add New Status Page",
    "Slug": "Slug",
    "Accept characters:": "Accept characters:",
    "startOrEndWithOnly": "Start or end with {0} only",
    "No consecutive dashes": "No consecutive dashes",
    "Next": "Next",
    "The slug is already taken. Please choose another slug.": "The slug is already taken. Please choose another slug.",
    "No Proxy": "No Proxy",
    "Authentication": "Authentication",
    "HTTP Basic Auth": "HTTP Basic Auth",
    "New Status Page": "New Status Page",
    "Page Not Found": "Page Not Found",
    "Reverse Proxy": "Reverse Proxy",
    "Backup": "Backup",
    "About": "About",
    "wayToGetCloudflaredURL": "(Download cloudflared from {0})",
    "cloudflareWebsite": "Cloudflare Website",
    "Message:": "Message:",
    "Don't know how to get the token? Please read the guide:": "Don't know how to get the token? Please read the guide:",
    "The current connection may be lost if you are currently connecting via Cloudflare Tunnel. Are you sure want to stop it? Type your current password to confirm it.": "The current connection may be lost if you are currently connecting via Cloudflare Tunnel. Are you sure want to stop it? Type your current password to confirm it.",
    "HTTP Headers": "HTTP Headers",
    "Trust Proxy": "Trust Proxy",
    "Other Software": "Other Software",
    "For example: nginx, Apache and Traefik.": "For example: nginx, Apache and Traefik.",
    "Please read": "Please read",
    "Subject:": "Subject:",
    "Valid To:": "Valid To:",
    "Days Remaining:": "Days Remaining:",
    "Issuer:": "Issuer:",
    "Fingerprint:": "Fingerprint:",
    "No status pages": "No status pages",
    "Domain Name Expiry Notification": "Domain Name Expiry Notification",
    "Proxy": "Proxy",
    "Date Created": "Date Created",
    "Footer Text": "Footer Text",
    "Show Powered By": "Show Powered By",
    "Domain Names": "Domain Names",
    "signedInDisp": "Signed in as {0}",
    "signedInDispDisabled": "Auth Disabled.",
    "RadiusSecret": "Radius Secret",
    "RadiusSecretDescription": "Shared Secret between client and server",
    "RadiusCalledStationId": "Called Station Id",
    "RadiusCalledStationIdDescription": "Identifier of the called device",
    "RadiusCallingStationId": "Calling Station Id",
    "RadiusCallingStationIdDescription": "Identifier of the calling device",
    "Certificate Expiry Notification": "Certificate Expiry Notification",
    "API Username": "API Username",
    "API Key": "API Key",
    "Show update if available": "Show update if available",
    "Also check beta release": "Also check beta release",
    "Using a Reverse Proxy?": "Using a Reverse Proxy?",
    "Check how to config it for WebSocket": "Check how to config it for WebSocket",
    "Steam Game Server": "Steam Game Server",
    "Most likely causes:": "Most likely causes:",
    "The resource is no longer available.": "The resource is no longer available.",
    "There might be a typing error in the address.": "There might be a typing error in the address.",
    "What you can try:": "What you can try:",
    "Retype the address.": "Retype the address.",
    "Go back to the previous page.": "Go back to the previous page.",
    "Coming Soon": "Coming Soon",
    "Connection String": "Connection String",
    "Query": "Query",
    "settingsCertificateExpiry": "TLS Certificate Expiry",
    "certificationExpiryDescription": "HTTPS Monitors trigger notification when TLS certificate expires in:",
    "Setup Docker Host": "Setup Docker Host",
    "Connection Type": "Connection Type",
    "Docker Daemon": "Docker Daemon",
    "deleteDockerHostMsg": "Are you sure want to delete this docker host for all monitors?",
    "socket": "Socket",
    "tcp": "TCP / HTTP",
    "Docker Container": "Docker Container",
    "Container Name / ID": "Container Name / ID",
    "Docker Host": "Docker Host",
    "Docker Hosts": "Docker Hosts",
    "Domain": "Domain",
    "Workstation": "Workstation",
    "Packet Size": "Packet Size",
    "Bot Token": "Bot Token",
    "wayToGetTelegramToken": "You can get a token from {0}.",
    "Chat ID": "Chat ID",
    "telegramMessageThreadID": "(Optional) Message Thread ID",
    "telegramMessageThreadIDDescription": "Optional Unique identifier for the target message thread (topic) of the forum; for forum supergroups only",
    "telegramSendSilently": "Send Silently",
    "telegramSendSilentlyDescription": "Sends the message silently. Users will receive a notification with no sound.",
    "telegramProtectContent": "Protect Forwarding/Saving",
    "telegramProtectContentDescription": "If enabled, the bot messages in Telegram will be protected from forwarding and saving.",
    "supportTelegramChatID": "Support Direct Chat / Group / Channel's Chat ID",
    "wayToGetTelegramChatID": "You can get your chat ID by sending a message to the bot and going to this URL to view the chat_id:",
    "YOUR BOT TOKEN HERE": "YOUR BOT TOKEN HERE",
    "chatIDNotFound": "Chat ID is not found; please send a message to this bot first",
    "disableCloudflaredNoAuthMsg": "You are in No Auth mode, a password is not required.",
    "trustProxyDescription": "Trust 'X-Forwarded-*' headers. If you want to get the correct client IP and your Uptime Kuma is behind a proxy such as Nginx or Apache, you should enable this.",
    "wayToGetLineNotifyToken": "You can get an access token from {0}",
    "Examples": "Examples",
    "Home Assistant URL": "Home Assistant URL",
    "Long-Lived Access Token": "Long-Lived Access Token",
    "Long-Lived Access Token can be created by clicking on your profile name (bottom left) and scrolling to the bottom then click Create Token. ": "Long-Lived Access Token can be created by clicking on your profile name (bottom left) and scrolling to the bottom then click Create Token. ",
    "Notification Service": "Notification Service",
    "default: notify all devices": "default: notify all devices",
    "A list of Notification Services can be found in Home Assistant under \"Developer Tools > Services\" search for \"notification\" to find your device/phone name.": "A list of Notification Services can be found in Home Assistant under \"Developer Tools > Services\" search for \"notification\" to find your device/phone name.",
    "Automations can optionally be triggered in Home Assistant:": "Automations can optionally be triggered in Home Assistant:",
    "Trigger type:": "Trigger type:",
    "Event type:": "Event type:",
    "Event data:": "Event data:",
    "Then choose an action, for example switch the scene to where an RGB light is red.": "Then choose an action, for example switch the scene to where an RGB light is red.",
    "Frontend Version": "Frontend Version",
    "Frontend Version do not match backend version!": "Frontend Version do not match backend version!",
    "backupOutdatedWarning": "Deprecated: Since a lot of features were added and this backup feature is a bit unmaintained, it cannot generate or restore a complete backup.",
    "backupRecommend": "Please backup the volume or the data folder (./data/) directly instead.",
    "Optional": "Optional",
    "or": "or",
    "recurringInterval": "Interval",
    "Recurring": "Recurring",
    "strategyManual": "Active/Inactive Manually",
    "warningTimezone": "It is using the server's timezone",
    "weekdayShortMon": "Mon",
    "weekdayShortTue": "Tue",
    "weekdayShortWed": "Wed",
    "weekdayShortThu": "Thu",
    "weekdayShortFri": "Fri",
    "weekdayShortSat": "Sat",
    "weekdayShortSun": "Sun",
    "dayOfWeek": "Day of Week",
    "dayOfMonth": "Day of Month",
    "lastDay": "Last Day",
    "lastDay1": "Last Day of Month",
    "lastDay2": "2nd Last Day of Month",
    "lastDay3": "3rd Last Day of Month",
    "lastDay4": "4th Last Day of Month",
    "No Maintenance": "No Maintenance",
    "pauseMaintenanceMsg": "Are you sure want to pause?",
    "maintenanceStatus-under-maintenance": "Under Maintenance",
    "maintenanceStatus-inactive": "Inactive",
    "maintenanceStatus-scheduled": "Scheduled",
    "maintenanceStatus-ended": "Ended",
    "maintenanceStatus-unknown": "Unknown",
    "Display Timezone": "Display Timezone",
    "Server Timezone": "Server Timezone",
    "statusPageMaintenanceEndDate": "End",
    "IconUrl": "Icon URL",
    "Enable DNS Cache": "Enable DNS Cache",
    "Enable": "Enable",
    "Disable": "Disable",
    "dnsCacheDescription": "It may be not working in some IPv6 environments, disable it if you encounter any issues.",
    "Single Maintenance Window": "Single Maintenance Window",
    "Maintenance Time Window of a Day": "Maintenance Time Window of a Day",
    "Effective Date Range": "Effective Date Range",
    "Schedule Maintenance": "Schedule Maintenance",
    "Date and Time": "Date and Time",
    "DateTime Range": "DateTime Range",
    "loadingError": "Cannot fetch the data, please try again later.",
    "plugin": "Plugin | Plugins",
    "install": "Install",
    "installing": "Installing",
    "uninstall": "Uninstall",
    "uninstalling": "Uninstalling",
    "confirmUninstallPlugin": "Are you sure want to uninstall this plugin?",
    "notificationRegional": "Regional",
    "Clone Monitor": "Clone Monitor",
    "Clone": "Clone",
    "cloneOf": "Clone of {0}",
    "Description": "Description",
    "smtp": "Email (SMTP)",
    "secureOptionNone": "None / STARTTLS (25, 587)",
    "secureOptionTLS": "TLS (465)",
    "Ignore TLS Error": "Ignore TLS Error",
    "From Email": "From Email",
    "emailCustomSubject": "Custom Subject",
    "To Email": "To Email",
    "smtpCC": "CC",
    "smtpBCC": "BCC",
    "Discord Webhook URL": "Discord Webhook URL",
    "wayToGetDiscordURL": "You can get this by going to Server Settings -> Integrations -> View Webhooks -> New Webhook",
    "Bot Display Name": "Bot Display Name",
    "Prefix Custom Message": "Prefix Custom Message",
    "Hello @everyone is...": "Hello {'@'}everyone is…",
    "wayToGetTeamsURL": "You can learn how to create a webhook URL {0}.",
    "wayToGetZohoCliqURL": "You can learn how to create a webhook URL {0}.",
    "needSignalAPI": "You need to have a signal client with REST API.",
    "wayToCheckSignalURL": "You can check this URL to view how to set one up:",
    "Number": "Number",
    "Recipients": "Recipients",
    "Access Token": "Access Token",
    "Channel access token": "Channel access token",
    "Line Developers Console": "Line Developers Console",
    "lineDevConsoleTo": "Line Developers Console - {0}",
    "Basic Settings": "Basic Settings",
    "User ID": "User ID",
    "Messaging API": "Messaging API",
    "wayToGetLineChannelToken": "First access the {0}, create a provider and channel (Messaging API), then you can get the channel access token and user ID from the above mentioned menu items.",
    "Icon URL": "Icon URL",
    "aboutIconURL": "You can provide a link to a picture in \"Icon URL\" to override the default profile picture. Will not be used if Icon Emoji is set.",
    "aboutMattermostChannelName": "You can override the default channel that the Webhook posts to by entering the channel name into \"Channel Name\" field. This needs to be enabled in the Mattermost Webhook settings. Ex: #other-channel",
    "dataRetentionTimeError": "Retention period must be 0 or greater",
    "infiniteRetention": "Set to 0 for infinite retention.",
    "confirmDeleteTagMsg": "Are you sure you want to delete this tag? Monitors associated with this tag will not be deleted.",
    "enableGRPCTls": "Allow to send gRPC request with TLS connection",
    "grpcMethodDescription": "Method name is convert to cammelCase format such as sayHello, check, etc.",
    "acceptedStatusCodesDescription": "Select status codes which are considered as a successful response.",
    "deleteMonitorMsg": "Are you sure want to delete this monitor?",
    "deleteMaintenanceMsg": "Are you sure want to delete this maintenance?",
    "deleteNotificationMsg": "Are you sure want to delete this notification for all monitors?",
    "dnsPortDescription": "DNS server port. Defaults to 53. You can change the port at any time.",
    "resolverserverDescription": "Cloudflare is the default server. You can change the resolver server anytime.",
    "rrtypeDescription": "Select the RR type you want to monitor",
    "pauseMonitorMsg": "Are you sure want to pause?",
    "enableDefaultNotificationDescription": "This notification will be enabled by default for new monitors. You can still disable the notification separately for each monitor.",
    "clearEventsMsg": "Are you sure want to delete all events for this monitor?",
    "clearHeartbeatsMsg": "Are you sure want to delete all heartbeats for this monitor?",
    "confirmClearStatisticsMsg": "Are you sure you want to delete ALL statistics?",
    "importHandleDescription": "Choose 'Skip existing' if you want to skip every monitor or notification with the same name. 'Overwrite' will delete every existing monitor and notification.",
    "confirmImportMsg": "Are you sure you want to import the backup? Please verify you've selected the correct import option.",
    "twoFAVerifyLabel": "Please enter your token to verify 2FA:",
    "tokenValidSettingsMsg": "Token is valid! You can now save the 2FA settings.",
    "confirmEnableTwoFAMsg": "Are you sure you want to enable 2FA?",
    "confirmDisableTwoFAMsg": "Are you sure you want to disable 2FA?",
    "recurringIntervalMessage": "Run once every day | Run once every {0} days",
    "affectedMonitorsDescription": "Select monitors that are affected by current maintenance",
    "affectedStatusPages": "Show this maintenance message on selected status pages",
    "atLeastOneMonitor": "Select at least one affected monitor",
    "passwordNotMatchMsg": "The repeat password does not match.",
    "notificationDescription": "Notifications must be assigned to a monitor to function.",
    "keywordDescription": "Search keyword in plain HTML or JSON response. The search is case-sensitive.",
    "backupDescription": "You can backup all monitors and notifications into a JSON file.",
    "backupDescription2": "Note: history and event data is not included.",
    "backupDescription3": "Sensitive data such as notification tokens are included in the export file; please store export securely.",
    "endpoint": "endpoint",
    "octopushAPIKey": "\"API key\" from HTTP API credentials in control panel",
    "octopushLogin": "\"Login\" from HTTP API credentials in control panel",
    "promosmsLogin": "API Login Name",
    "promosmsPassword": "API Password",
    "pushoversounds pushover": "Pushover (default)",
    "pushoversounds bike": "Bike",
    "pushoversounds bugle": "Bugle",
    "pushoversounds cashregister": "Cash Register",
    "pushoversounds classical": "Classical",
    "pushoversounds cosmic": "Cosmic",
    "pushoversounds falling": "Falling",
    "pushoversounds gamelan": "Gamelan",
    "pushoversounds incoming": "Incoming",
    "pushoversounds intermission": "Intermission",
    "pushoversounds magic": "Magic",
    "pushoversounds mechanical": "Mechanical",
    "pushoversounds pianobar": "Piano Bar",
    "pushoversounds siren": "Siren",
    "pushoversounds spacealarm": "Space Alarm",
    "pushoversounds tugboat": "Tug Boat",
    "pushoversounds alien": "Alien Alarm (long)",
    "pushoversounds climb": "Climb (long)",
    "pushoversounds persistent": "Persistent (long)",
    "pushoversounds echo": "Pushover Echo (long)",
    "pushoversounds updown": "Up Down (long)",
    "pushoversounds vibrate": "Vibrate Only",
    "pushoversounds none": "None (silent)",
    "pushyAPIKey": "Secret API Key",
    "pushyToken": "Device token",
    "apprise": "Apprise (Support 50+ Notification services)",
    "GoogleChat": "Google Chat (Google Workspace only)",
    "wayToGetKookBotToken": "Create application and get your bot token at {0}",
    "wayToGetKookGuildID": "Switch on 'Developer Mode' in Kook setting, and right click the guild to get its ID",
    "Guild ID": "Guild ID",
    "User Key": "User Key",
    "Device": "Device",
    "Message Title": "Message Title",
    "Notification Sound": "Notification Sound",
    "More info on:": "More info on: {0}",
    "pushoverDesc1": "Emergency priority (2) has default 30 second timeout between retries and will expire after 1 hour.",
    "pushoverDesc2": "If you want to send notifications to different devices, fill out Device field.",
    "SMS Type": "SMS Type",
    "octopushTypePremium": "Premium (Fast - recommended for alerting)",
    "octopushTypeLowCost": "Low Cost (Slow - sometimes blocked by operator)",
    "checkPrice": "Check {0} prices:",
    "apiCredentials": "API credentials",
    "octopushLegacyHint": "Do you use the legacy version of Octopush (2011-2020) or the new version?",
    "Check octopush prices": "Check octopush prices {0}.",
    "octopushPhoneNumber": "Phone number (intl format, eg : +33612345678) ",
    "octopushSMSSender": "SMS Sender Name : 3-11 alphanumeric characters and space (a-zA-Z0-9)",
    "LunaSea Device ID": "LunaSea Device ID",
    "Apprise URL": "Apprise URL",
    "Example:": "Example: {0}",
    "Read more:": "Read more: {0}",
    "Status:": "Status: {0}",
    "Strategy": "Strategy",
    "Free Mobile User Identifier": "Free Mobile User Identifier",
    "Free Mobile API Key": "Free Mobile API Key",
    "Enable TLS": "Enable TLS",
    "Proto Service Name": "Proto Service Name",
    "Proto Method": "Proto Method",
    "Proto Content": "Proto Content",
    "Economy": "Economy",
    "Lowcost": "Lowcost",
    "high": "high",
    "SendKey": "SendKey",
    "SMSManager API Docs": "SMSManager API Docs ",
    "Gateway Type": "Gateway Type",
    "You can divide numbers with": "You can divide numbers with",
    "Base URL": "Base URL",
    "goAlertInfo": "GoAlert is a An open source application for on-call scheduling, automated escalations and notifications (like SMS or voice calls). Automatically engage the right person, the right way, and at the right time! {0}",
    "goAlertIntegrationKeyInfo": "Get generic API integration key for the service in this format \"aaaaaaaa-bbbb-cccc-dddd-eeeeeeeeeeee\" usually the value of token parameter of copied URL.",
    "AccessKeyId": "AccessKey ID",
    "SecretAccessKey": "AccessKey Secret",
    "PhoneNumbers": "PhoneNumbers",
    "TemplateCode": "TemplateCode",
    "SignName": "SignName",
    "Sms template must contain parameters: ": "Sms template must contain parameters: ",
    "Bark Endpoint": "Bark Endpoint",
    "Bark Group": "Bark Group",
    "Bark Sound": "Bark Sound",
    "WebHookUrl": "WebHookUrl",
    "SecretKey": "SecretKey",
    "For safety, must use secret key": "For safety, must use secret key",
    "Device Token": "Device Token",
    "Platform": "Platform",
    "Android": "Android",
    "Huawei": "Huawei",
    "High": "High",
    "Retry": "Retry",
    "Topic": "Topic",
    "WeCom Bot Key": "WeCom Bot Key",
    "Setup Proxy": "Setup Proxy",
    "Proxy Protocol": "Proxy Protocol",
    "Proxy Server": "Proxy Server",
    "Proxy server has authentication": "Proxy server has authentication",
    "promosmsTypeEco": "SMS ECO - cheap but slow and often overloaded. Limited only to Polish recipients.",
    "promosmsTypeFlash": "SMS FLASH - Message will automatically show on recipient device. Limited only to Polish recipients.",
    "promosmsTypeFull": "SMS FULL - Premium tier of SMS, You can use your Sender Name (You need to register name first). Reliable for alerts.",
    "promosmsTypeSpeed": "SMS SPEED - Highest priority in system. Very quick and reliable but costly (about twice of SMS FULL price).",
    "promosmsPhoneNumber": "Phone number (for Polish recipient You can skip area codes)",
    "promosmsSMSSender": "SMS Sender Name : Pre-registred name or one of defaults: InfoSMS, SMS Info, MaxSMS, INFO, SMS",
    "promosmsAllowLongSMS": "Allow long SMS",
    "Feishu WebHookUrl": "Feishu WebHookURL",
    "matrixHomeserverURL": "Homeserver URL (with http(s):// and optionally port)",
    "Internal Room Id": "Internal Room ID",
    "matrixDesc1": "You can find the internal room ID by looking in the advanced section of the room settings in your Matrix client. It should look like !QMdRCpUIfLwsfjxye6:home.server.",
    "matrixDesc2": "It is highly recommended you create a new user and do not use your own Matrix user's access token as it will allow full access to your account and all the rooms you joined. Instead, create a new user and only invite it to the room that you want to receive the notification in. You can get the access token by running {0}",
    "Channel Name": "Channel Name",
    "Uptime Kuma URL": "Uptime Kuma URL",
    "Icon Emoji": "Icon Emoji",
    "signalImportant": "IMPORTANT: You cannot mix groups and numbers in recipients!",
    "aboutWebhooks": "More info about Webhooks on: {0}",
    "aboutChannelName": "Enter the channel name on {0} Channel Name field if you want to bypass the Webhook channel. Ex: #other-channel",
    "aboutKumaURL": "If you leave the Uptime Kuma URL field blank, it will default to the Project GitHub page.",
    "smtpDkimSettings": "DKIM Settings",
    "smtpDkimDesc": "Please refer to the Nodemailer DKIM {0} for usage.",
    "documentation": "documentation",
    "smtpDkimDomain": "Domain Name",
    "smtpDkimKeySelector": "Key Selector",
    "smtpDkimPrivateKey": "Private Key",
    "smtpDkimHashAlgo": "Hash Algorithm (Optional)",
    "smtpDkimheaderFieldNames": "Header Keys to sign (Optional)",
    "smtpDkimskipFields": "Header Keys not to sign (Optional)",
    "wayToGetPagerDutyKey": "You can get this by going to Service -> Service Directory -> (Select a service) -> Integrations -> Add integration. Here you can search for \"Events API V2\". More info {0}",
    "Integration Key": "Integration Key",
    "Integration URL": "Integration URL",
    "Auto resolve or acknowledged": "Auto resolve or acknowledged",
    "do nothing": "do nothing",
    "auto acknowledged": "auto acknowledged",
    "auto resolve": "auto resolve",
    "alertaApiEndpoint": "API Endpoint",
    "alertaEnvironment": "Environment",
    "alertaApiKey": "API Key",
    "alertaAlertState": "Alert State",
    "alertaRecoverState": "Recover State",
    "serwersmsAPIUser": "API Username (incl. webapi_ prefix)",
    "serwersmsAPIPassword": "API Password",
    "serwersmsPhoneNumber": "Phone number",
    "serwersmsSenderName": "SMS Sender Name (registered via customer portal)",
    "smseagleTo": "Phone number(s)",
    "smseagleGroup": "Phonebook group name(s)",
    "smseagleContact": "Phonebook contact name(s)",
    "smseagleRecipientType": "Recipient type",
    "smseagleRecipient": "Recipient(s) (multiple must be separated with comma)",
    "smseagleToken": "API Access token",
    "smseagleUrl": "Your SMSEagle device URL",
    "smseagleEncoding": "Send as Unicode",
    "smseaglePriority": "Message priority (0-9, default = 0)",
    "Recipient Number": "Recipient Number",
    "From Name/Number": "From Name/Number",
    "Leave blank to use a shared sender number.": "Leave blank to use a shared sender number.",
    "Octopush API Version": "Octopush API Version",
    "Legacy Octopush-DM": "Legacy Octopush-DM",
    "ntfy Topic": "ntfy Topic",
    "onebotHttpAddress": "OneBot HTTP Address",
    "onebotMessageType": "OneBot Message Type",
    "onebotGroupMessage": "Group",
    "onebotPrivateMessage": "Private",
    "onebotUserOrGroupId": "Group/User ID",
    "onebotSafetyTips": "For safety, must set access token",
    "PushDeer Key": "PushDeer Key",
    "wayToGetClickSendSMSToken": "You can get API Username and API Key from {0} .",
    "Custom Monitor Type": "Custom Monitor Type",
    "Google Analytics ID": "Google Analytics ID",
    "Edit Tag": "Edit Tag",
    "Server Address": "Server Address",
    "Learn More": "Learn More",
<<<<<<< HEAD
    "pagertreeIntegrationUrl": "Integration URL",
    "pagertreeUrgency": "Urgency",
    "pagertreeSilent": "Silent",
    "pagertreeLow": "Low",
    "pagertreeMedium": "Medium",
    "pagertreeHigh": "High",
    "pagertreeCritical": "Critical",
    "pagertreeResolve": "Auto Resolve",
    "pagertreeDoNothing": "Do Nothing",
    "wayToGetPagerTreeIntegrationURL": "After creating the Uptime Kuma integration in PagerTree, copy the Endpoint. See full details {0}"
=======
    "Body Encoding": "Body Encoding",
    "API Keys": "API Keys",
    "Expiry": "Expiry",
    "Expiry date": "Expiry date",
    "Don't expire": "Don't expire",
    "Continue": "Continue",
    "Add Another": "Add Another",
    "Key Added": "Key Added",
    "apiKeyAddedMsg": "Your API key has been added. Please make a note of it as it will not be shown again.",
    "Add API Key": "Add API Key",
    "No API Keys": "No API Keys",
    "apiKey-active": "Active",
    "apiKey-expired": "Expired",
    "apiKey-inactive": "Inactive",
    "Expires": "Expires",
    "disableAPIKeyMsg": "Are you sure you want to disable this API key?",
    "deleteAPIKeyMsg": "Are you sure you want to delete this API key?",
    "Generate": "Generate"
>>>>>>> beafbf27
}<|MERGE_RESOLUTION|>--- conflicted
+++ resolved
@@ -676,18 +676,6 @@
     "Edit Tag": "Edit Tag",
     "Server Address": "Server Address",
     "Learn More": "Learn More",
-<<<<<<< HEAD
-    "pagertreeIntegrationUrl": "Integration URL",
-    "pagertreeUrgency": "Urgency",
-    "pagertreeSilent": "Silent",
-    "pagertreeLow": "Low",
-    "pagertreeMedium": "Medium",
-    "pagertreeHigh": "High",
-    "pagertreeCritical": "Critical",
-    "pagertreeResolve": "Auto Resolve",
-    "pagertreeDoNothing": "Do Nothing",
-    "wayToGetPagerTreeIntegrationURL": "After creating the Uptime Kuma integration in PagerTree, copy the Endpoint. See full details {0}"
-=======
     "Body Encoding": "Body Encoding",
     "API Keys": "API Keys",
     "Expiry": "Expiry",
@@ -705,6 +693,15 @@
     "Expires": "Expires",
     "disableAPIKeyMsg": "Are you sure you want to disable this API key?",
     "deleteAPIKeyMsg": "Are you sure you want to delete this API key?",
-    "Generate": "Generate"
->>>>>>> beafbf27
+    "Generate": "Generate",
+    "pagertreeIntegrationUrl": "Integration URL",
+    "pagertreeUrgency": "Urgency",
+    "pagertreeSilent": "Silent",
+    "pagertreeLow": "Low",
+    "pagertreeMedium": "Medium",
+    "pagertreeHigh": "High",
+    "pagertreeCritical": "Critical",
+    "pagertreeResolve": "Auto Resolve",
+    "pagertreeDoNothing": "Do Nothing",
+    "wayToGetPagerTreeIntegrationURL": "After creating the Uptime Kuma integration in PagerTree, copy the Endpoint. See full details {0}"
 }