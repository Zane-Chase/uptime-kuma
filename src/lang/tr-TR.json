--- conflicted
+++ resolved
@@ -74,11 +74,7 @@
     "Heartbeat Interval": "Servis Test Aralığı",
     "Retries": "Yeniden deneme",
     "Heartbeat Retry Interval": "Sağlık Durumları Tekrar Deneme Sıklığı",
-<<<<<<< HEAD
-    "Resend Notification if Down X times consecutively": "Sonuç olarak X kez düşerse bildirimi yeniden gönder",
-=======
-    "Resend Notification if Down X times consequently": "Art arda X kez düşerse bildirimi yeniden gönder",
->>>>>>> fdc3b2d5
+    "Resend Notification if Down X times consecutively": "Art arda X kez düşerse bildirimi yeniden gönder",
     "Advanced": "Gelişmiş",
     "Upside Down Mode": "Ters/Düz Modu",
     "Max. Redirects": "Maksimum Yönlendirme",
