--- conflicted
+++ resolved
@@ -387,12 +387,9 @@
         Confirm,
         PrismEditor,
         MaintenanceTime,
-<<<<<<< HEAD
+        DateTime,
         Tag,
         VueMultiselect
-=======
-        DateTime,
->>>>>>> 21ad715e
     },
 
     // Leave Page for vue route change
