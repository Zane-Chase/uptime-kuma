--- conflicted
+++ resolved
@@ -152,7 +152,6 @@
                     // Do not do any queries/high loading things before the "bean.ping"
                     let startTime = dayjs().valueOf();
 
-<<<<<<< HEAD
                     // HTTP basic auth
                     let basicAuthHeader = {};
                     if (this.basic_auth_user) {
@@ -161,9 +160,8 @@
                         };
                     }
 
-=======
                     debug(`[${this.name}] Prepare Options for axios`);
->>>>>>> c92153c9
+
                     const options = {
                         url: this.url,
                         method: (this.method || "get").toLowerCase(),
