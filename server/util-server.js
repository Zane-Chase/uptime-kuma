const tcpp = require("tcp-ping");
const Ping = require("./ping-lite");
const { R } = require("redbean-node");
const { log, genSecret } = require("../src/util");
const passwordHash = require("./password-hash");
const { Resolver } = require("dns");
const childProcess = require("child_process");
const iconv = require("iconv-lite");
const chardet = require("chardet");
const mqtt = require("mqtt");
const chroma = require("chroma-js");
const { badgeConstants } = require("./config");
const mssql = require("mssql");
const { Client } = require("pg");
const postgresConParse = require("pg-connection-string").parse;
const mysql = require("mysql2");
const { NtlmClient } = require("axios-ntlm");
const { Settings } = require("./settings");
const radiusClient = require("node-radius-client");
const {
    dictionaries: {
        rfc2865: { file, attributes },
    },
} = require("node-radius-utils");

// From ping-lite
exports.WIN = /^win/.test(process.platform);
exports.LIN = /^linux/.test(process.platform);
exports.MAC = /^darwin/.test(process.platform);
exports.FBSD = /^freebsd/.test(process.platform);
exports.BSD = /bsd$/.test(process.platform);

/**
 * Init or reset JWT secret
 * @returns {Promise<Bean>}
 */
exports.initJWTSecret = async () => {
    let jwtSecretBean = await R.findOne("setting", " `key` = ? ", [
        "jwtSecret",
    ]);

    if (!jwtSecretBean) {
        jwtSecretBean = R.dispense("setting");
        jwtSecretBean.key = "jwtSecret";
    }

    jwtSecretBean.value = passwordHash.generate(genSecret());
    await R.store(jwtSecretBean);
    return jwtSecretBean;
};

/**
 * Send TCP request to specified hostname and port
 * @param {string} hostname Hostname / address of machine
 * @param {number} port TCP port to test
 * @returns {Promise<number>} Maximum time in ms rounded to nearest integer
 */
exports.tcping = function (hostname, port) {
    return new Promise((resolve, reject) => {
        tcpp.ping({
            address: hostname,
            port: port,
            attempts: 1,
        }, function (err, data) {

            if (err) {
                reject(err);
            }

            if (data.results.length >= 1 && data.results[0].err) {
                reject(data.results[0].err);
            }

            resolve(Math.round(data.max));
        });
    });
};

/**
 * Ping the specified machine
 * @param {string} hostname Hostname / address of machine
 * @returns {Promise<number>} Time for ping in ms rounded to nearest integer
 */
exports.ping = async (hostname) => {
    try {
        return await exports.pingAsync(hostname);
    } catch (e) {
        // If the host cannot be resolved, try again with ipv6
        if (e.message.includes("service not known")) {
            return await exports.pingAsync(hostname, true);
        } else {
            throw e;
        }
    }
};

/**
 * Ping the specified machine
 * @param {string} hostname Hostname / address of machine to ping
 * @param {boolean} ipv6 Should IPv6 be used?
 * @returns {Promise<number>} Time for ping in ms rounded to nearest integer
 */
exports.pingAsync = function (hostname, ipv6 = false) {
    return new Promise((resolve, reject) => {
        const ping = new Ping(hostname, {
            ipv6
        });

        ping.send(function (err, ms, stdout) {
            if (err) {
                reject(err);
            } else if (ms === null) {
                reject(new Error(stdout));
            } else {
                resolve(Math.round(ms));
            }
        });
    });
};

/**
 * MQTT Monitor
 * @param {string} hostname Hostname / address of machine to test
 * @param {string} topic MQTT topic
 * @param {string} okMessage Expected result
 * @param {Object} [options={}] MQTT options. Contains port, username,
 * password and interval (interval defaults to 20)
 * @returns {Promise<string>}
 */
exports.mqttAsync = function (hostname, topic, okMessage, options = {}) {
    return new Promise((resolve, reject) => {
        const { port, username, password, interval = 20 } = options;

        // Adds MQTT protocol to the hostname if not already present
        if (!/^(?:http|mqtt)s?:\/\//.test(hostname)) {
            hostname = "mqtt://" + hostname;
        }

        const timeoutID = setTimeout(() => {
            log.debug("mqtt", "MQTT timeout triggered");
            client.end();
            reject(new Error("Timeout"));
        }, interval * 1000 * 0.8);

        log.debug("mqtt", "MQTT connecting");

        let client = mqtt.connect(hostname, {
            port,
            username,
            password
        });

        client.on("connect", () => {
            log.debug("mqtt", "MQTT connected");

            try {
                log.debug("mqtt", "MQTT subscribe topic");
                client.subscribe(topic);
            } catch (e) {
                client.end();
                clearTimeout(timeoutID);
                reject(new Error("Cannot subscribe topic"));
            }
        });

        client.on("error", (error) => {
            client.end();
            clearTimeout(timeoutID);
            reject(error);
        });

        client.on("message", (messageTopic, message) => {
            if (messageTopic === topic) {
                client.end();
                clearTimeout(timeoutID);
                if (okMessage != null && okMessage !== "" && message.toString() !== okMessage) {
                    reject(new Error(`Message Mismatch - Topic: ${messageTopic}; Message: ${message.toString()}`));
                } else {
                    resolve(`Topic: ${messageTopic}; Message: ${message.toString()}`);
                }
            }
        });

    });
};

/**
 * Use NTLM Auth for a http request.
 * @param {Object} options The http request options
 * @param {Object} ntlmOptions The auth options
 * @returns {Promise<(string[]|Object[]|Object)>}
 */
exports.httpNtlm = function (options, ntlmOptions) {
    return new Promise((resolve, reject) => {
        let client = NtlmClient(ntlmOptions);

        client(options)
            .then((resp) => {
                resolve(resp);
            })
            .catch((err) => {
                reject(err);
            });
    });
};

/**
 * Resolves a given record using the specified DNS server
 * @param {string} hostname The hostname of the record to lookup
 * @param {string} resolverServer The DNS server to use
 * @param {string} resolverPort Port the DNS server is listening on
 * @param {string} rrtype The type of record to request
 * @returns {Promise<(string[]|Object[]|Object)>}
 */
exports.dnsResolve = function (hostname, resolverServer, resolverPort, rrtype) {
    const resolver = new Resolver();
    // Remove brackets from IPv6 addresses so we can re-add them to
    // prevent issues with ::1:5300 (::1 port 5300)
    resolverServer = resolverServer.replace("[", "").replace("]", "");
    resolver.setServers([ `[${resolverServer}]:${resolverPort}` ]);
    return new Promise((resolve, reject) => {
        if (rrtype === "PTR") {
            resolver.reverse(hostname, (err, records) => {
                if (err) {
                    reject(err);
                } else {
                    resolve(records);
                }
            });
        } else {
            resolver.resolve(hostname, rrtype, (err, records) => {
                if (err) {
                    reject(err);
                } else {
                    resolve(records);
                }
            });
        }
    });
};

/**
 * Run a query on SQL Server
 * @param {string} connectionString The database connection string
 * @param {string} query The query to validate the database with
 * @returns {Promise<(string[]|Object[]|Object)>}
 */
exports.mssqlQuery = function (connectionString, query) {
    return new Promise((resolve, reject) => {
        mssql.connect(connectionString).then(pool => {
            return pool.request()
                .query(query);
        }).then(result => {
            resolve(result);
        }).catch(err => {
            reject(err);
        }).finally(() => {
            mssql.close();
        });
    });
};

/**
 * Run a query on Postgres
 * @param {string} connectionString The database connection string
 * @param {string} query The query to validate the database with
 * @returns {Promise<(string[]|Object[]|Object)>}
 */
exports.postgresQuery = function (connectionString, query) {
    return new Promise((resolve, reject) => {
        const config = postgresConParse(connectionString);

        if (config.password === "") {
            // See https://github.com/brianc/node-postgres/issues/1927
            return reject(new Error("Password is undefined."));
        }

        const client = new Client({ connectionString });

        client.connect();

        return client.query(query)
            .then(res => {
                resolve(res);
            })
            .catch(err => {
                reject(err);
            })
            .finally(() => {
                client.end();
            });
    });
};

/**
<<<<<<< HEAD
 * Run a query on MySQL/MariaDB
 * @param {string} connectionString The database connection string
 * @param {string} query The query to validate the database with
 * @returns {Promise<(string[]|Object[]|Object)>}
 */
exports.mysqlQuery = function (connectionString, query) {
    return new Promise((resolve, reject) => {
        const connection = mysql.createConnection(connectionString);
        connection.promise().query(query)
            .then(res => {
                resolve(res);
            })
            .catch(err => {
                reject(err);
            })
            .finally(() => {
                connection.end();
            });
    });
};

=======
 * Query radius server
 * @param {string} hostname Hostname of radius server
 * @param {string} username Username to use
 * @param {string} password Password to use
 * @param {string} calledStationId ID of called station
 * @param {string} callingStationId ID of calling station
 * @param {string} secret Secret to use
 * @param {number} [port=1812] Port to contact radius server on
 * @returns {Promise<any>}
 */
>>>>>>> f459ea84
exports.radius = function (
    hostname,
    username,
    password,
    calledStationId,
    callingStationId,
    secret,
    port = 1812,
) {
    const client = new radiusClient({
        host: hostname,
        hostPort: port,
        dictionaries: [ file ],
    });

    return client.accessRequest({
        secret: secret,
        attributes: [
            [ attributes.USER_NAME, username ],
            [ attributes.USER_PASSWORD, password ],
            [ attributes.CALLING_STATION_ID, callingStationId ],
            [ attributes.CALLED_STATION_ID, calledStationId ],
        ],
    });
};

/**
 * Retrieve value of setting based on key
 * @param {string} key Key of setting to retrieve
 * @returns {Promise<any>} Value
 * @deprecated Use await Settings.get(key)
 */
exports.setting = async function (key) {
    return await Settings.get(key);
};

/**
 * Sets the specified setting to specifed value
 * @param {string} key Key of setting to set
 * @param {any} value Value to set to
 * @param {?string} type Type of setting
 * @returns {Promise<void>}
 */
exports.setSetting = async function (key, value, type = null) {
    await Settings.set(key, value, type);
};

/**
 * Get settings based on type
 * @param {string} type The type of setting
 * @returns {Promise<Bean>}
 */
exports.getSettings = async function (type) {
    return await Settings.getSettings(type);
};

/**
 * Set settings based on type
 * @param {string} type Type of settings to set
 * @param {Object} data Values of settings
 * @returns {Promise<void>}
 */
exports.setSettings = async function (type, data) {
    await Settings.setSettings(type, data);
};

// ssl-checker by @dyaa
//https://github.com/dyaa/ssl-checker/blob/master/src/index.ts

/**
 * Get number of days between two dates
 * @param {Date} validFrom Start date
 * @param {Date} validTo End date
 * @returns {number}
 */
const getDaysBetween = (validFrom, validTo) =>
    Math.round(Math.abs(+validFrom - +validTo) / 8.64e7);

/**
 * Get days remaining from a time range
 * @param {Date} validFrom Start date
 * @param {Date} validTo End date
 * @returns {number}
 */
const getDaysRemaining = (validFrom, validTo) => {
    const daysRemaining = getDaysBetween(validFrom, validTo);
    if (new Date(validTo).getTime() < new Date().getTime()) {
        return -daysRemaining;
    }
    return daysRemaining;
};

/**
 * Fix certificate info for display
 * @param {Object} info The chain obtained from getPeerCertificate()
 * @returns {Object} An object representing certificate information
 */
const parseCertificateInfo = function (info) {
    let link = info;
    let i = 0;

    const existingList = {};

    while (link) {
        log.debug("cert", `[${i}] ${link.fingerprint}`);

        if (!link.valid_from || !link.valid_to) {
            break;
        }
        link.validTo = new Date(link.valid_to);
        link.validFor = link.subjectaltname?.replace(/DNS:|IP Address:/g, "").split(", ");
        link.daysRemaining = getDaysRemaining(new Date(), link.validTo);

        existingList[link.fingerprint] = true;

        // Move up the chain until loop is encountered
        if (link.issuerCertificate == null) {
            break;
        } else if (link.issuerCertificate.fingerprint in existingList) {
            log.debug("cert", `[Last] ${link.issuerCertificate.fingerprint}`);
            link.issuerCertificate = null;
            break;
        } else {
            link = link.issuerCertificate;
        }

        // Should be no use, but just in case.
        if (i > 500) {
            throw new Error("Dead loop occurred in parseCertificateInfo");
        }
        i++;
    }

    return info;
};

/**
 * Check if certificate is valid
 * @param {Object} res Response object from axios
 * @returns {Object} Object containing certificate information
 */
exports.checkCertificate = function (res) {
    const info = res.request.res.socket.getPeerCertificate(true);
    const valid = res.request.res.socket.authorized || false;

    log.debug("cert", "Parsing Certificate Info");
    const parsedInfo = parseCertificateInfo(info);

    return {
        valid: valid,
        certInfo: parsedInfo
    };
};

/**
 * Check if the provided status code is within the accepted ranges
 * @param {number} status The status code to check
 * @param {string[]} acceptedCodes An array of accepted status codes
 * @returns {boolean} True if status code within range, false otherwise
 * @throws {Error} Will throw an error if the provided status code is not a valid range string or code string
 */
exports.checkStatusCode = function (status, acceptedCodes) {
    if (acceptedCodes == null || acceptedCodes.length === 0) {
        return false;
    }

    for (const codeRange of acceptedCodes) {
        const codeRangeSplit = codeRange.split("-").map(string => parseInt(string));
        if (codeRangeSplit.length === 1) {
            if (status === codeRangeSplit[0]) {
                return true;
            }
        } else if (codeRangeSplit.length === 2) {
            if (status >= codeRangeSplit[0] && status <= codeRangeSplit[1]) {
                return true;
            }
        } else {
            throw new Error("Invalid status code range");
        }
    }

    return false;
};

/**
 * Get total number of clients in room
 * @param {Server} io Socket server instance
 * @param {string} roomName Name of room to check
 * @returns {number}
 */
exports.getTotalClientInRoom = (io, roomName) => {

    const sockets = io.sockets;

    if (!sockets) {
        return 0;
    }

    const adapter = sockets.adapter;

    if (!adapter) {
        return 0;
    }

    const room = adapter.rooms.get(roomName);

    if (room) {
        return room.size;
    } else {
        return 0;
    }
};

/**
 * Allow CORS all origins if development
 * @param {Object} res Response object from axios
 */
exports.allowDevAllOrigin = (res) => {
    if (process.env.NODE_ENV === "development") {
        exports.allowAllOrigin(res);
    }
};

/**
 * Allow CORS all origins
 * @param {Object} res Response object from axios
 */
exports.allowAllOrigin = (res) => {
    res.header("Access-Control-Allow-Origin", "*");
    res.header("Access-Control-Allow-Headers", "Origin, X-Requested-With, Content-Type, Accept");
};

/**
 * Check if a user is logged in
 * @param {Socket} socket Socket instance
 */
exports.checkLogin = (socket) => {
    if (!socket.userID) {
        throw new Error("You are not logged in.");
    }
};

/**
 * For logged-in users, double-check the password
 * @param {Socket} socket Socket.io instance
 * @param {string} currentPassword
 * @returns {Promise<Bean>}
 */
exports.doubleCheckPassword = async (socket, currentPassword) => {
    if (typeof currentPassword !== "string") {
        throw new Error("Wrong data type?");
    }

    let user = await R.findOne("user", " id = ? AND active = 1 ", [
        socket.userID,
    ]);

    if (!user || !passwordHash.verify(currentPassword, user.password)) {
        throw new Error("Incorrect current password");
    }

    return user;
};

/** Start Unit tests */
exports.startUnitTest = async () => {
    console.log("Starting unit test...");
    const npm = /^win/.test(process.platform) ? "npm.cmd" : "npm";
    const child = childProcess.spawn(npm, [ "run", "jest-backend" ]);

    child.stdout.on("data", (data) => {
        console.log(data.toString());
    });

    child.stderr.on("data", (data) => {
        console.log(data.toString());
    });

    child.on("close", function (code) {
        console.log("Jest exit code: " + code);
        process.exit(code);
    });
};

/** Start end-to-end tests */
exports.startE2eTests = async () => {
    console.log("Starting unit test...");
    const npm = /^win/.test(process.platform) ? "npm.cmd" : "npm";
    const child = childProcess.spawn(npm, [ "run", "cy:run" ]);

    child.stdout.on("data", (data) => {
        console.log(data.toString());
    });

    child.stderr.on("data", (data) => {
        console.log(data.toString());
    });

    child.on("close", function (code) {
        console.log("Jest exit code: " + code);
        process.exit(code);
    });
};

/**
 * Convert unknown string to UTF8
 * @param {Uint8Array} body Buffer
 * @returns {string}
 */
exports.convertToUTF8 = (body) => {
    const guessEncoding = chardet.detect(body);
    const str = iconv.decode(body, guessEncoding);
    return str.toString();
};

/**
 * Returns a color code in hex format based on a given percentage:
 * 0% => hue = 10 => red
 * 100% => hue = 90 => green
 *
 * @param {number} percentage float, 0 to 1
 * @param {number} maxHue
 * @param {number} minHue, int
 * @returns {string}, hex value
 */
exports.percentageToColor = (percentage, maxHue = 90, minHue = 10) => {
    const hue = percentage * (maxHue - minHue) + minHue;
    try {
        return chroma(`hsl(${hue}, 90%, 40%)`).hex();
    } catch (err) {
        return badgeConstants.naColor;
    }
};

/**
 * Joins and array of string to one string after filtering out empty values
 *
 * @param {string[]} parts
 * @param {string} connector
 * @returns {string}
 */
exports.filterAndJoin = (parts, connector = "") => {
    return parts.filter((part) => !!part && part !== "").join(connector);
};

/**
 * Send a 403 response
 * @param {Object} res Express response object
 * @param {string} [msg=""] Message to send
 */
module.exports.send403 = (res, msg = "") => {
    res.status(403).json({
        "status": "fail",
        "msg": msg,
    });
};<|MERGE_RESOLUTION|>--- conflicted
+++ resolved
@@ -293,7 +293,6 @@
 };
 
 /**
-<<<<<<< HEAD
  * Run a query on MySQL/MariaDB
  * @param {string} connectionString The database connection string
  * @param {string} query The query to validate the database with
@@ -315,7 +314,7 @@
     });
 };
 
-=======
+/**
  * Query radius server
  * @param {string} hostname Hostname of radius server
  * @param {string} username Username to use
@@ -326,7 +325,6 @@
  * @param {number} [port=1812] Port to contact radius server on
  * @returns {Promise<any>}
  */
->>>>>>> f459ea84
 exports.radius = function (
     hostname,
     username,
