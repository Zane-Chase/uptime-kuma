const tcpp = require("tcp-ping");
const ping = require("@louislam/ping");
const { R } = require("redbean-node");
const { log, genSecret } = require("../src/util");
const passwordHash = require("./password-hash");
const { Resolver } = require("dns");
const childProcess = require("child_process");
const iconv = require("iconv-lite");
const chardet = require("chardet");
const mqtt = require("mqtt");
const chroma = require("chroma-js");
const { badgeConstants } = require("./config");
const mssql = require("mssql");
const { Client } = require("pg");
const postgresConParse = require("pg-connection-string").parse;
<<<<<<< HEAD
const { MongoClient } = require("mongodb");
=======
const mysql = require("mysql2");
>>>>>>> 6437ef19
const { NtlmClient } = require("axios-ntlm");
const { Settings } = require("./settings");
const grpc = require("@grpc/grpc-js");
const protojs = require("protobufjs");
const radiusClient = require("node-radius-client");
const redis = require("redis");
const {
    dictionaries: {
        rfc2865: { file, attributes },
    },
} = require("node-radius-utils");
const dayjs = require("dayjs");

const isWindows = process.platform === /^win/.test(process.platform);

/**
 * Init or reset JWT secret
 * @returns {Promise<Bean>}
 */
exports.initJWTSecret = async () => {
    let jwtSecretBean = await R.findOne("setting", " `key` = ? ", [
        "jwtSecret",
    ]);

    if (!jwtSecretBean) {
        jwtSecretBean = R.dispense("setting");
        jwtSecretBean.key = "jwtSecret";
    }

    jwtSecretBean.value = passwordHash.generate(genSecret());
    await R.store(jwtSecretBean);
    return jwtSecretBean;
};

/**
 * Send TCP request to specified hostname and port
 * @param {string} hostname Hostname / address of machine
 * @param {number} port TCP port to test
 * @returns {Promise<number>} Maximum time in ms rounded to nearest integer
 */
exports.tcping = function (hostname, port) {
    return new Promise((resolve, reject) => {
        tcpp.ping({
            address: hostname,
            port: port,
            attempts: 1,
        }, function (err, data) {

            if (err) {
                reject(err);
            }

            if (data.results.length >= 1 && data.results[0].err) {
                reject(data.results[0].err);
            }

            resolve(Math.round(data.max));
        });
    });
};

/**
 * Ping the specified machine
 * @param {string} hostname Hostname / address of machine
 * @returns {Promise<number>} Time for ping in ms rounded to nearest integer
 */
exports.ping = async (hostname) => {
    try {
        return await exports.pingAsync(hostname);
    } catch (e) {
        // If the host cannot be resolved, try again with ipv6
        if (e.message.includes("service not known")) {
            return await exports.pingAsync(hostname, true);
        } else {
            throw e;
        }
    }
};

/**
 * Ping the specified machine
 * @param {string} hostname Hostname / address of machine to ping
 * @param {boolean} ipv6 Should IPv6 be used?
 * @returns {Promise<number>} Time for ping in ms rounded to nearest integer
 */
exports.pingAsync = function (hostname, ipv6 = false) {
    return new Promise((resolve, reject) => {
        ping.promise.probe(hostname, {
            v6: ipv6,
            min_reply: 1,
            timeout: 10,
        }).then((res) => {
            // If ping failed, it will set field to unknown
            if (res.alive) {
                resolve(res.time);
            } else {
                if (isWindows) {
                    reject(new Error(exports.convertToUTF8(res.output)));
                } else {
                    reject(new Error(res.output));
                }
            }
        }).catch((err) => {
            reject(err);
        });
    });
};

/**
 * MQTT Monitor
 * @param {string} hostname Hostname / address of machine to test
 * @param {string} topic MQTT topic
 * @param {string} okMessage Expected result
 * @param {Object} [options={}] MQTT options. Contains port, username,
 * password and interval (interval defaults to 20)
 * @returns {Promise<string>}
 */
exports.mqttAsync = function (hostname, topic, okMessage, options = {}) {
    return new Promise((resolve, reject) => {
        const { port, username, password, interval = 20 } = options;

        // Adds MQTT protocol to the hostname if not already present
        if (!/^(?:http|mqtt)s?:\/\//.test(hostname)) {
            hostname = "mqtt://" + hostname;
        }

        const timeoutID = setTimeout(() => {
            log.debug("mqtt", "MQTT timeout triggered");
            client.end();
            reject(new Error("Timeout"));
        }, interval * 1000 * 0.8);

        log.debug("mqtt", "MQTT connecting");

        let client = mqtt.connect(hostname, {
            port,
            username,
            password
        });

        client.on("connect", () => {
            log.debug("mqtt", "MQTT connected");

            try {
                log.debug("mqtt", "MQTT subscribe topic");
                client.subscribe(topic);
            } catch (e) {
                client.end();
                clearTimeout(timeoutID);
                reject(new Error("Cannot subscribe topic"));
            }
        });

        client.on("error", (error) => {
            client.end();
            clearTimeout(timeoutID);
            reject(error);
        });

        client.on("message", (messageTopic, message) => {
            if (messageTopic === topic) {
                client.end();
                clearTimeout(timeoutID);
                if (okMessage != null && okMessage !== "" && message.toString() !== okMessage) {
                    reject(new Error(`Message Mismatch - Topic: ${messageTopic}; Message: ${message.toString()}`));
                } else {
                    resolve(`Topic: ${messageTopic}; Message: ${message.toString()}`);
                }
            }
        });

    });
};

/**
 * Use NTLM Auth for a http request.
 * @param {Object} options The http request options
 * @param {Object} ntlmOptions The auth options
 * @returns {Promise<(string[]|Object[]|Object)>}
 */
exports.httpNtlm = function (options, ntlmOptions) {
    return new Promise((resolve, reject) => {
        let client = NtlmClient(ntlmOptions);

        client(options)
            .then((resp) => {
                resolve(resp);
            })
            .catch((err) => {
                reject(err);
            });
    });
};

/**
 * Resolves a given record using the specified DNS server
 * @param {string} hostname The hostname of the record to lookup
 * @param {string} resolverServer The DNS server to use
 * @param {string} resolverPort Port the DNS server is listening on
 * @param {string} rrtype The type of record to request
 * @returns {Promise<(string[]|Object[]|Object)>}
 */
exports.dnsResolve = function (hostname, resolverServer, resolverPort, rrtype) {
    const resolver = new Resolver();
    // Remove brackets from IPv6 addresses so we can re-add them to
    // prevent issues with ::1:5300 (::1 port 5300)
    resolverServer = resolverServer.replace("[", "").replace("]", "");
    resolver.setServers([ `[${resolverServer}]:${resolverPort}` ]);
    return new Promise((resolve, reject) => {
        if (rrtype === "PTR") {
            resolver.reverse(hostname, (err, records) => {
                if (err) {
                    reject(err);
                } else {
                    resolve(records);
                }
            });
        } else {
            resolver.resolve(hostname, rrtype, (err, records) => {
                if (err) {
                    reject(err);
                } else {
                    resolve(records);
                }
            });
        }
    });
};

/**
 * Run a query on SQL Server
 * @param {string} connectionString The database connection string
 * @param {string} query The query to validate the database with
 * @returns {Promise<(string[]|Object[]|Object)>}
 */
exports.mssqlQuery = async function (connectionString, query) {
    let pool;
    try {
        pool = new mssql.ConnectionPool(connectionString);
        await pool.connect();
        await pool.request().query(query);
        pool.close();
    } catch (e) {
        if (pool) {
            pool.close();
        }
        throw e;
    }
};

/**
 * Run a query on Postgres
 * @param {string} connectionString The database connection string
 * @param {string} query The query to validate the database with
 * @returns {Promise<(string[]|Object[]|Object)>}
 */
exports.postgresQuery = function (connectionString, query) {
    return new Promise((resolve, reject) => {
        const config = postgresConParse(connectionString);

        if (config.password === "") {
            // See https://github.com/brianc/node-postgres/issues/1927
            return reject(new Error("Password is undefined."));
        }

        const client = new Client({ connectionString });

        client.connect();

        return client.query(query)
            .then(res => {
                resolve(res);
            })
            .catch(err => {
                reject(err);
            })
            .finally(() => {
                client.end();
            });
    });
};

/**
<<<<<<< HEAD
 * Connect to and Ping a MongoDB database
 * @param {string} connectionString The database connection string
 * @returns {Promise<(string[]|Object[]|Object)>}
 */
exports.mongodbPing = async function (connectionString) {
    let client;

    try {
        client = await MongoClient.connect(connectionString, { useNewUrlParser: true });
        let db = client.db();
        let dbping = await db.command({ ping: 1 });
        await client.close();
        if (dbping["ok"] === 1) {
            return "UP";
        } else {
            throw Error("failed");
        }
    } catch (err) {
        console.error(err);
        throw Error(err);
    }
=======
 * Run a query on MySQL/MariaDB
 * @param {string} connectionString The database connection string
 * @param {string} query The query to validate the database with
 * @returns {Promise<(string[]|Object[]|Object)>}
 */
exports.mysqlQuery = function (connectionString, query) {
    return new Promise((resolve, reject) => {
        const connection = mysql.createConnection(connectionString);
        connection.promise().query(query)
            .then(res => {
                resolve(res);
            })
            .catch(err => {
                reject(err);
            })
            .finally(() => {
                connection.end();
            });
    });
>>>>>>> 6437ef19
};

/**
 * Query radius server
 * @param {string} hostname Hostname of radius server
 * @param {string} username Username to use
 * @param {string} password Password to use
 * @param {string} calledStationId ID of called station
 * @param {string} callingStationId ID of calling station
 * @param {string} secret Secret to use
 * @param {number} [port=1812] Port to contact radius server on
 * @returns {Promise<any>}
 */
exports.radius = function (
    hostname,
    username,
    password,
    calledStationId,
    callingStationId,
    secret,
    port = 1812,
) {
    const client = new radiusClient({
        host: hostname,
        hostPort: port,
        dictionaries: [ file ],
    });

    return client.accessRequest({
        secret: secret,
        attributes: [
            [ attributes.USER_NAME, username ],
            [ attributes.USER_PASSWORD, password ],
            [ attributes.CALLING_STATION_ID, callingStationId ],
            [ attributes.CALLED_STATION_ID, calledStationId ],
        ],
    });
};

/**
 * Redis server ping
 * @param {string} dsn The redis connection string
 */
exports.redisPingAsync = function (dsn) {
    return new Promise((resolve, reject) => {
        const client = redis.createClient({
            url: dsn,
        });
        client.on("error", (err) => {
            reject(err);
        });
        client.connect().then(() => {
            client.ping().then((res, err) => {
                if (err) {
                    reject(err);
                } else {
                    resolve(res);
                }
            });
        });
    });
};

/**
 * Retrieve value of setting based on key
 * @param {string} key Key of setting to retrieve
 * @returns {Promise<any>} Value
 * @deprecated Use await Settings.get(key)
 */
exports.setting = async function (key) {
    return await Settings.get(key);
};

/**
 * Sets the specified setting to specifed value
 * @param {string} key Key of setting to set
 * @param {any} value Value to set to
 * @param {?string} type Type of setting
 * @returns {Promise<void>}
 */
exports.setSetting = async function (key, value, type = null) {
    await Settings.set(key, value, type);
};

/**
 * Get settings based on type
 * @param {string} type The type of setting
 * @returns {Promise<Bean>}
 */
exports.getSettings = async function (type) {
    return await Settings.getSettings(type);
};

/**
 * Set settings based on type
 * @param {string} type Type of settings to set
 * @param {Object} data Values of settings
 * @returns {Promise<void>}
 */
exports.setSettings = async function (type, data) {
    await Settings.setSettings(type, data);
};

// ssl-checker by @dyaa
//https://github.com/dyaa/ssl-checker/blob/master/src/index.ts

/**
 * Get number of days between two dates
 * @param {Date} validFrom Start date
 * @param {Date} validTo End date
 * @returns {number}
 */
const getDaysBetween = (validFrom, validTo) =>
    Math.round(Math.abs(+validFrom - +validTo) / 8.64e7);

/**
 * Get days remaining from a time range
 * @param {Date} validFrom Start date
 * @param {Date} validTo End date
 * @returns {number}
 */
const getDaysRemaining = (validFrom, validTo) => {
    const daysRemaining = getDaysBetween(validFrom, validTo);
    if (new Date(validTo).getTime() < new Date().getTime()) {
        return -daysRemaining;
    }
    return daysRemaining;
};

/**
 * Fix certificate info for display
 * @param {Object} info The chain obtained from getPeerCertificate()
 * @returns {Object} An object representing certificate information
 */
const parseCertificateInfo = function (info) {
    let link = info;
    let i = 0;

    const existingList = {};

    while (link) {
        log.debug("cert", `[${i}] ${link.fingerprint}`);

        if (!link.valid_from || !link.valid_to) {
            break;
        }
        link.validTo = new Date(link.valid_to);
        link.validFor = link.subjectaltname?.replace(/DNS:|IP Address:/g, "").split(", ");
        link.daysRemaining = getDaysRemaining(new Date(), link.validTo);

        existingList[link.fingerprint] = true;

        // Move up the chain until loop is encountered
        if (link.issuerCertificate == null) {
            break;
        } else if (link.issuerCertificate.fingerprint in existingList) {
            log.debug("cert", `[Last] ${link.issuerCertificate.fingerprint}`);
            link.issuerCertificate = null;
            break;
        } else {
            link = link.issuerCertificate;
        }

        // Should be no use, but just in case.
        if (i > 500) {
            throw new Error("Dead loop occurred in parseCertificateInfo");
        }
        i++;
    }

    return info;
};

/**
 * Check if certificate is valid
 * @param {Object} res Response object from axios
 * @returns {Object} Object containing certificate information
 */
exports.checkCertificate = function (res) {
    if (!res.request.res.socket) {
        throw new Error("No socket found");
    }

    const info = res.request.res.socket.getPeerCertificate(true);
    const valid = res.request.res.socket.authorized || false;

    log.debug("cert", "Parsing Certificate Info");
    const parsedInfo = parseCertificateInfo(info);

    return {
        valid: valid,
        certInfo: parsedInfo
    };
};

/**
 * Check if the provided status code is within the accepted ranges
 * @param {number} status The status code to check
 * @param {string[]} acceptedCodes An array of accepted status codes
 * @returns {boolean} True if status code within range, false otherwise
 * @throws {Error} Will throw an error if the provided status code is not a valid range string or code string
 */
exports.checkStatusCode = function (status, acceptedCodes) {
    if (acceptedCodes == null || acceptedCodes.length === 0) {
        return false;
    }

    for (const codeRange of acceptedCodes) {
        const codeRangeSplit = codeRange.split("-").map(string => parseInt(string));
        if (codeRangeSplit.length === 1) {
            if (status === codeRangeSplit[0]) {
                return true;
            }
        } else if (codeRangeSplit.length === 2) {
            if (status >= codeRangeSplit[0] && status <= codeRangeSplit[1]) {
                return true;
            }
        } else {
            throw new Error("Invalid status code range");
        }
    }

    return false;
};

/**
 * Get total number of clients in room
 * @param {Server} io Socket server instance
 * @param {string} roomName Name of room to check
 * @returns {number}
 */
exports.getTotalClientInRoom = (io, roomName) => {

    const sockets = io.sockets;

    if (!sockets) {
        return 0;
    }

    const adapter = sockets.adapter;

    if (!adapter) {
        return 0;
    }

    const room = adapter.rooms.get(roomName);

    if (room) {
        return room.size;
    } else {
        return 0;
    }
};

/**
 * Allow CORS all origins if development
 * @param {Object} res Response object from axios
 */
exports.allowDevAllOrigin = (res) => {
    if (process.env.NODE_ENV === "development") {
        exports.allowAllOrigin(res);
    }
};

/**
 * Allow CORS all origins
 * @param {Object} res Response object from axios
 */
exports.allowAllOrigin = (res) => {
    res.header("Access-Control-Allow-Origin", "*");
    res.header("Access-Control-Allow-Headers", "Origin, X-Requested-With, Content-Type, Accept");
};

/**
 * Check if a user is logged in
 * @param {Socket} socket Socket instance
 */
exports.checkLogin = (socket) => {
    if (!socket.userID) {
        throw new Error("You are not logged in.");
    }
};

/**
 * For logged-in users, double-check the password
 * @param {Socket} socket Socket.io instance
 * @param {string} currentPassword
 * @returns {Promise<Bean>}
 */
exports.doubleCheckPassword = async (socket, currentPassword) => {
    if (typeof currentPassword !== "string") {
        throw new Error("Wrong data type?");
    }

    let user = await R.findOne("user", " id = ? AND active = 1 ", [
        socket.userID,
    ]);

    if (!user || !passwordHash.verify(currentPassword, user.password)) {
        throw new Error("Incorrect current password");
    }

    return user;
};

/** Start Unit tests */
exports.startUnitTest = async () => {
    console.log("Starting unit test...");
    const npm = /^win/.test(process.platform) ? "npm.cmd" : "npm";
    const child = childProcess.spawn(npm, [ "run", "jest-backend" ]);

    child.stdout.on("data", (data) => {
        console.log(data.toString());
    });

    child.stderr.on("data", (data) => {
        console.log(data.toString());
    });

    child.on("close", function (code) {
        console.log("Jest exit code: " + code);
        process.exit(code);
    });
};

/** Start end-to-end tests */
exports.startE2eTests = async () => {
    console.log("Starting unit test...");
    const npm = /^win/.test(process.platform) ? "npm.cmd" : "npm";
    const child = childProcess.spawn(npm, [ "run", "cy:run" ]);

    child.stdout.on("data", (data) => {
        console.log(data.toString());
    });

    child.stderr.on("data", (data) => {
        console.log(data.toString());
    });

    child.on("close", function (code) {
        console.log("Jest exit code: " + code);
        process.exit(code);
    });
};

/**
 * Convert unknown string to UTF8
 * @param {Uint8Array} body Buffer
 * @returns {string}
 */
exports.convertToUTF8 = (body) => {
    const guessEncoding = chardet.detect(body);
    const str = iconv.decode(body, guessEncoding);
    return str.toString();
};

/**
 * Returns a color code in hex format based on a given percentage:
 * 0% => hue = 10 => red
 * 100% => hue = 90 => green
 *
 * @param {number} percentage float, 0 to 1
 * @param {number} maxHue
 * @param {number} minHue, int
 * @returns {string}, hex value
 */
exports.percentageToColor = (percentage, maxHue = 90, minHue = 10) => {
    const hue = percentage * (maxHue - minHue) + minHue;
    try {
        return chroma(`hsl(${hue}, 90%, 40%)`).hex();
    } catch (err) {
        return badgeConstants.naColor;
    }
};

/**
 * Joins and array of string to one string after filtering out empty values
 *
 * @param {string[]} parts
 * @param {string} connector
 * @returns {string}
 */
exports.filterAndJoin = (parts, connector = "") => {
    return parts.filter((part) => !!part && part !== "").join(connector);
};

/**
 * Send a 403 response
 * @param {Object} res Express response object
 * @param {string} [msg=""] Message to send
 */
module.exports.send403 = (res, msg = "") => {
    res.status(403).json({
        "status": "fail",
        "msg": msg,
    });
};

function timeObjectConvertTimezone(obj, timezone, timeObjectToUTC = true) {
    let offsetString;

    if (timezone) {
        offsetString = dayjs().tz(timezone).format("Z");
    } else {
        offsetString = dayjs().format("Z");
    }

    let hours = parseInt(offsetString.substring(1, 3));
    let minutes = parseInt(offsetString.substring(4, 6));

    if (
        (timeObjectToUTC && offsetString.startsWith("+")) ||
        (!timeObjectToUTC && offsetString.startsWith("-"))
    ) {
        hours *= -1;
        minutes *= -1;
    }

    obj.hours += hours;
    obj.minutes += minutes;

    // Handle out of bound
    if (obj.minutes < 0) {
        obj.minutes += 60;
        obj.hours--;
    } else if (obj.minutes > 60) {
        obj.minutes -= 60;
        obj.hours++;
    }

    if (obj.hours < 0) {
        obj.hours += 24;
    } else if (obj.hours > 24) {
        obj.hours -= 24;
    }

    return obj;
}

/**
 *
 * @param {object} obj
 * @param {string} timezone
 * @returns {object}
 */
module.exports.timeObjectToUTC = (obj, timezone = undefined) => {
    return timeObjectConvertTimezone(obj, timezone, true);
};

/**
 *
 * @param {object} obj
 * @param {string} timezone
 * @returns {object}
 */
module.exports.timeObjectToLocal = (obj, timezone = undefined) => {
    return timeObjectConvertTimezone(obj, timezone, false);
};

/**
 * Create gRPC client stib
 * @param {Object} options from gRPC client
 */
module.exports.grpcQuery = async (options) => {
    const { grpcUrl, grpcProtobufData, grpcServiceName, grpcEnableTls, grpcMethod, grpcBody } = options;
    const protocObject = protojs.parse(grpcProtobufData);
    const protoServiceObject = protocObject.root.lookupService(grpcServiceName);
    const Client = grpc.makeGenericClientConstructor({});
    const credentials = grpcEnableTls ? grpc.credentials.createSsl() : grpc.credentials.createInsecure();
    const client = new Client(
        grpcUrl,
        credentials
    );
    const grpcService = protoServiceObject.create(function (method, requestData, cb) {
        const fullServiceName = method.fullName;
        const serviceFQDN = fullServiceName.split(".");
        const serviceMethod = serviceFQDN.pop();
        const serviceMethodClientImpl = `/${serviceFQDN.slice(1).join(".")}/${serviceMethod}`;
        log.debug("monitor", `gRPC method ${serviceMethodClientImpl}`);
        client.makeUnaryRequest(
            serviceMethodClientImpl,
            arg => arg,
            arg => arg,
            requestData,
            cb);
    }, false, false);
    return new Promise((resolve, _) => {
        try {
            return grpcService[`${grpcMethod}`](JSON.parse(grpcBody), function (err, response) {
                const responseData = JSON.stringify(response);
                if (err) {
                    return resolve({
                        code: err.code,
                        errorMessage: err.details,
                        data: ""
                    });
                } else {
                    log.debug("monitor:", `gRPC response: ${JSON.stringify(response)}`);
                    return resolve({
                        code: 1,
                        errorMessage: "",
                        data: responseData
                    });
                }
            });
        } catch (err) {
            return resolve({
                code: -1,
                errorMessage: `Error ${err}. Please review your gRPC configuration option. The service name must not include package name value, and the method name must follow camelCase format`,
                data: ""
            });
        }

    });
};<|MERGE_RESOLUTION|>--- conflicted
+++ resolved
@@ -13,11 +13,8 @@
 const mssql = require("mssql");
 const { Client } = require("pg");
 const postgresConParse = require("pg-connection-string").parse;
-<<<<<<< HEAD
+const mysql = require("mysql2");
 const { MongoClient } = require("mongodb");
-=======
-const mysql = require("mysql2");
->>>>>>> 6437ef19
 const { NtlmClient } = require("axios-ntlm");
 const { Settings } = require("./settings");
 const grpc = require("@grpc/grpc-js");
@@ -301,29 +298,6 @@
 };
 
 /**
-<<<<<<< HEAD
- * Connect to and Ping a MongoDB database
- * @param {string} connectionString The database connection string
- * @returns {Promise<(string[]|Object[]|Object)>}
- */
-exports.mongodbPing = async function (connectionString) {
-    let client;
-
-    try {
-        client = await MongoClient.connect(connectionString, { useNewUrlParser: true });
-        let db = client.db();
-        let dbping = await db.command({ ping: 1 });
-        await client.close();
-        if (dbping["ok"] === 1) {
-            return "UP";
-        } else {
-            throw Error("failed");
-        }
-    } catch (err) {
-        console.error(err);
-        throw Error(err);
-    }
-=======
  * Run a query on MySQL/MariaDB
  * @param {string} connectionString The database connection string
  * @param {string} query The query to validate the database with
@@ -343,7 +317,30 @@
                 connection.end();
             });
     });
->>>>>>> 6437ef19
+};
+
+/**
+ * Connect to and Ping a MongoDB database
+ * @param {string} connectionString The database connection string
+ * @returns {Promise<(string[]|Object[]|Object)>}
+ */
+exports.mongodbPing = async function (connectionString) {
+    let client;
+
+    try {
+        client = await MongoClient.connect(connectionString, { useNewUrlParser: true });
+        let db = client.db();
+        let dbping = await db.command({ ping: 1 });
+        await client.close();
+        if (dbping["ok"] === 1) {
+            return "UP";
+        } else {
+            throw Error("failed");
+        }
+    } catch (err) {
+        console.error(err);
+        throw Error(err);
+    }
 };
 
 /**
