--- conflicted
+++ resolved
@@ -71,12 +71,9 @@
         "patch-monitor-tls.sql": true,
         "patch-maintenance-cron.sql": true,
         "patch-add-parent-monitor.sql": true,
-<<<<<<< HEAD
-        "patch-add-certificate-expiry-status-page.sql": true,
-=======
         "patch-add-invert-keyword.sql": true,
         "patch-added-json-query.sql": true,
->>>>>>> 6bece879
+        "patch-add-certificate-expiry-status-page.sql": true,
     };
 
     /**
