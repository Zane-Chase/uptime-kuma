console.log("Welcome to Uptime Kuma");
const args = require("args-parser")(process.argv);
const { sleep, debug, getRandomInt } = require("../src/util");

debug(args);

if (! process.env.NODE_ENV) {
    process.env.NODE_ENV = "production";
}

// Demo Mode?
const demoMode = args["demo"] || false;
exports.demoMode = demoMode;

<<<<<<< HEAD
const { sleep, debug, getRandomInt, genSecret } = require("../src/util");
=======
console.log("Node Env: " + process.env.NODE_ENV);
>>>>>>> 56ae6f61

console.log("Importing Node libraries");
const fs = require("fs");
const http = require("http");
const https = require("https");

console.log("Importing 3rd-party libraries");
debug("Importing express");
const express = require("express");
debug("Importing socket.io");
const { Server } = require("socket.io");
debug("Importing redbean-node");
const { R } = require("redbean-node");
debug("Importing jsonwebtoken");
const jwt = require("jsonwebtoken");
debug("Importing http-graceful-shutdown");
const gracefulShutdown = require("http-graceful-shutdown");
debug("Importing prometheus-api-metrics");
const prometheusAPIMetrics = require("prometheus-api-metrics");
debug("Importing compare-versions");
const compareVersions = require("compare-versions");

debug("Importing 2FA Modules");
const notp = require("notp");
const base32 = require("thirty-two");

console.log("Importing this project modules");
debug("Importing Monitor");
const Monitor = require("./model/monitor");
debug("Importing Settings");
const { getSettings, setSettings, setting, initJWTSecret, checkLogin, startUnitTest } = require("./util-server");

debug("Importing Notification");
const { Notification } = require("./notification");
Notification.init();

debug("Importing Database");
const Database = require("./database");

const { basicAuth } = require("./auth");
const { login } = require("./auth");
const passwordHash = require("./password-hash");

const checkVersion = require("./check-version");
console.info("Version: " + checkVersion.version);

// If host is omitted, the server will accept connections on the unspecified IPv6 address (::) when IPv6 is available and the unspecified IPv4 address (0.0.0.0) otherwise.
// Dual-stack support for (::)
const hostname = process.env.HOST || args.host;
const port = parseInt(process.env.PORT || args.port || 3001);

// SSL
const sslKey = process.env.SSL_KEY || args["ssl-key"] || undefined;
const sslCert = process.env.SSL_CERT || args["ssl-cert"] || undefined;

<<<<<<< HEAD
/**
 * Run unit test after the server is ready
 * @type {boolean}
 */
const testMode = !!args["test"] || false;
=======
if (demoMode) {
    console.log("==== Demo Mode ====");
}
>>>>>>> 56ae6f61

console.log("Creating express and socket.io instance");
const app = express();

let server;

if (sslKey && sslCert) {
    console.log("Server Type: HTTPS");
    server = https.createServer({
        key: fs.readFileSync(sslKey),
        cert: fs.readFileSync(sslCert)
    }, app);
} else {
    console.log("Server Type: HTTP");
    server = http.createServer(app);
}

const io = new Server(server);
module.exports.io = io;

// Must be after io instantiation
const { sendNotificationList, sendHeartbeatList, sendImportantHeartbeatList, sendInfo } = require("./client");
const { statusPageSocketHandler } = require("./socket-handlers/status-page-socket-handler");

app.use(express.json());

/**
 * Total WebSocket client connected to server currently, no actual use
 * @type {number}
 */
let totalClient = 0;

/**
 * Use for decode the auth object
 * @type {null}
 */
let jwtSecret = null;

/**
 * Main monitor list
 * @type {{}}
 */
let monitorList = {};

/**
 * Show Setup Page
 * @type {boolean}
 */
let needSetup = false;

/**
 * Cache Index HTML
 * @type {string}
 */
let indexHTML = fs.readFileSync("./dist/index.html").toString();

exports.entryPage = "dashboard";

(async () => {
    Database.init(args);
    await initDatabase();

    exports.entryPage = await setting("entryPage");

    console.log("Adding route");

    // ***************************
    // Normal Router here
    // ***************************

    // Robots.txt
    app.get("/robots.txt", async (_request, response) => {
        let txt = "User-agent: *\nDisallow:";
        if (! await setting("searchEngineIndex")) {
            txt += " /";
        }
        response.setHeader("Content-Type", "text/plain");
        response.send(txt);
    });

    // Basic Auth Router here

    // Prometheus API metrics  /metrics
    // With Basic Auth using the first user's username/password
    app.get("/metrics", basicAuth, prometheusAPIMetrics());

    app.use("/", express.static("dist"));

    // ./data/upload
    app.use("/upload", express.static(Database.uploadDir));

    app.get("/.well-known/change-password", async (_, response) => {
        response.redirect("https://github.com/louislam/uptime-kuma/wiki/Reset-Password-via-CLI");
    });

    // API Router
    const apiRouter = require("./routers/api-router");
    app.use(apiRouter);

    // Universal Route Handler, must be at the end of all express route.
    app.get("*", async (_request, response) => {
        if (_request.originalUrl.startsWith("/upload/")) {
            response.status(404).send("File not found.");
        } else {
            response.send(indexHTML);
        }
    });

    console.log("Adding socket handler");
    io.on("connection", async (socket) => {

        sendInfo(socket);

        totalClient++;

        if (needSetup) {
            console.log("Redirect to setup page");
            socket.emit("setup");
        }

        socket.on("disconnect", () => {
            totalClient--;
        });

        // ***************************
        // Public Socket API
        // ***************************

        socket.on("loginByToken", async (token, callback) => {

            try {
                let decoded = jwt.verify(token, jwtSecret);

                console.log("Username from JWT: " + decoded.username);

                let user = await R.findOne("user", " username = ? AND active = 1 ", [
                    decoded.username,
                ]);

                if (user) {
                    debug("afterLogin");

                    afterLogin(socket, user);

                    debug("afterLogin ok");

                    callback({
                        ok: true,
                    });
                } else {
                    callback({
                        ok: false,
                        msg: "The user is inactive or deleted.",
                    });
                }
            } catch (error) {
                callback({
                    ok: false,
                    msg: "Invalid token.",
                });
            }

        });

        socket.on("login", async (data, callback) => {
            console.log("Login");

            let user = await login(data.username, data.password);

            if (user) {
                afterLogin(socket, user);

                if (user.twofaStatus == 0) {
                    callback({
                        ok: true,
                        token: jwt.sign({
                            username: data.username,
                        }, jwtSecret),
                    });
                }

                if (user.twofaStatus == 1 && !data.token) {
                    callback({
                        tokenRequired: true,
                    });
                }

                if (data.token) {
                    let verify = notp.totp.verify(data.token, user.twofa_secret);

                    if (verify && verify.delta == 0) {
                        callback({
                            ok: true,
                            token: jwt.sign({
                                username: data.username,
                            }, jwtSecret),
                        });
                    } else {
                        callback({
                            ok: false,
                            msg: "Invalid Token!",
                        });
                    }
                }
            } else {
                callback({
                    ok: false,
                    msg: "Incorrect username or password.",
                });
            }

        });

        socket.on("logout", async (callback) => {
            socket.leave(socket.userID);
            socket.userID = null;
            callback();
        });

        socket.on("prepare2FA", async (callback) => {
            try {
                checkLogin(socket);

                let user = await R.findOne("user", " id = ? AND active = 1 ", [
                    socket.userID,
                ]);

                if (user.twofa_status == 0) {
                    let newSecret = await genSecret();
                    let encodedSecret = base32.encode(newSecret);

                    // Google authenticator doesn't like equal signs
                    // The fix is found at https://github.com/guyht/notp
                    // Related issue: https://github.com/louislam/uptime-kuma/issues/486
                    encodedSecret = encodedSecret.toString().replace(/=/g, "");

                    let uri = `otpauth://totp/Uptime%20Kuma:${user.username}?secret=${encodedSecret}`;

                    await R.exec("UPDATE `user` SET twofa_secret = ? WHERE id = ? ", [
                        newSecret,
                        socket.userID,
                    ]);

                    callback({
                        ok: true,
                        uri: uri,
                    });
                } else {
                    callback({
                        ok: false,
                        msg: "2FA is already enabled.",
                    });
                }
            } catch (error) {
                callback({
                    ok: false,
                    msg: "Error while trying to prepare 2FA.",
                });
            }
        });

        socket.on("save2FA", async (callback) => {
            try {
                checkLogin(socket);

                await R.exec("UPDATE `user` SET twofa_status = 1 WHERE id = ? ", [
                    socket.userID,
                ]);

                callback({
                    ok: true,
                    msg: "2FA Enabled.",
                });
            } catch (error) {
                callback({
                    ok: false,
                    msg: "Error while trying to change 2FA.",
                });
            }
        });

        socket.on("disable2FA", async (callback) => {
            try {
                checkLogin(socket);

                await R.exec("UPDATE `user` SET twofa_status = 0 WHERE id = ? ", [
                    socket.userID,
                ]);

                callback({
                    ok: true,
                    msg: "2FA Disabled.",
                });
            } catch (error) {
                callback({
                    ok: false,
                    msg: "Error while trying to change 2FA.",
                });
            }
        });

        socket.on("verifyToken", async (token, callback) => {
            let user = await R.findOne("user", " id = ? AND active = 1 ", [
                socket.userID,
            ]);

            let verify = notp.totp.verify(token, user.twofa_secret);

            if (verify && verify.delta == 0) {
                callback({
                    ok: true,
                    valid: true,
                });
            } else {
                callback({
                    ok: false,
                    msg: "Invalid Token.",
                    valid: false,
                });
            }
        });

        socket.on("twoFAStatus", async (callback) => {
            checkLogin(socket);

            try {
                let user = await R.findOne("user", " id = ? AND active = 1 ", [
                    socket.userID,
                ]);

                if (user.twofa_status == 1) {
                    callback({
                        ok: true,
                        status: true,
                    });
                } else {
                    callback({
                        ok: true,
                        status: false,
                    });
                }
            } catch (error) {
                callback({
                    ok: false,
                    msg: "Error while trying to get 2FA status.",
                });
            }
        });

        socket.on("needSetup", async (callback) => {
            callback(needSetup);
        });

        socket.on("setup", async (username, password, callback) => {
            try {
                if ((await R.count("user")) !== 0) {
                    throw new Error("Uptime Kuma has been setup. If you want to setup again, please delete the database.");
                }

                let user = R.dispense("user");
                user.username = username;
                user.password = passwordHash.generate(password);
                await R.store(user);

                needSetup = false;

                callback({
                    ok: true,
                    msg: "Added Successfully.",
                });

            } catch (e) {
                callback({
                    ok: false,
                    msg: e.message,
                });
            }
        });

        // ***************************
        // Auth Only API
        // ***************************

        // Add a new monitor
        socket.on("add", async (monitor, callback) => {
            try {
                checkLogin(socket);
                let bean = R.dispense("monitor");

                let notificationIDList = monitor.notificationIDList;
                delete monitor.notificationIDList;

                monitor.accepted_statuscodes_json = JSON.stringify(monitor.accepted_statuscodes);
                delete monitor.accepted_statuscodes;

                bean.import(monitor);
                bean.user_id = socket.userID;
                await R.store(bean);

                await updateMonitorNotification(bean.id, notificationIDList);

                await startMonitor(socket.userID, bean.id);
                await sendMonitorList(socket);

                callback({
                    ok: true,
                    msg: "Added Successfully.",
                    monitorID: bean.id,
                });

            } catch (e) {
                callback({
                    ok: false,
                    msg: e.message,
                });
            }
        });

        // Edit a monitor
        socket.on("editMonitor", async (monitor, callback) => {
            try {
                checkLogin(socket);

                let bean = await R.findOne("monitor", " id = ? ", [ monitor.id ]);

                if (bean.user_id !== socket.userID) {
                    throw new Error("Permission denied.");
                }

                bean.name = monitor.name;
                bean.type = monitor.type;
                bean.url = monitor.url;
                bean.interval = monitor.interval;
                bean.retryInterval = monitor.retryInterval;
                bean.hostname = monitor.hostname;
                bean.maxretries = monitor.maxretries;
                bean.port = monitor.port;
                bean.keyword = monitor.keyword;
                bean.ignoreTls = monitor.ignoreTls;
                bean.upsideDown = monitor.upsideDown;
                bean.maxredirects = monitor.maxredirects;
                bean.accepted_statuscodes_json = JSON.stringify(monitor.accepted_statuscodes);
                bean.dns_resolve_type = monitor.dns_resolve_type;
                bean.dns_resolve_server = monitor.dns_resolve_server;
                bean.pushToken = monitor.pushToken;

                await R.store(bean);

                await updateMonitorNotification(bean.id, monitor.notificationIDList);

                if (bean.active) {
                    await restartMonitor(socket.userID, bean.id);
                }

                await sendMonitorList(socket);

                callback({
                    ok: true,
                    msg: "Saved.",
                    monitorID: bean.id,
                });

            } catch (e) {
                console.error(e);
                callback({
                    ok: false,
                    msg: e.message,
                });
            }
        });

        socket.on("getMonitorList", async (callback) => {
            try {
                checkLogin(socket);
                await sendMonitorList(socket);
                callback({
                    ok: true,
                });
            } catch (e) {
                console.error(e);
                callback({
                    ok: false,
                    msg: e.message,
                });
            }
        });

        socket.on("getMonitor", async (monitorID, callback) => {
            try {
                checkLogin(socket);

                console.log(`Get Monitor: ${monitorID} User ID: ${socket.userID}`);

                let bean = await R.findOne("monitor", " id = ? AND user_id = ? ", [
                    monitorID,
                    socket.userID,
                ]);

                callback({
                    ok: true,
                    monitor: await bean.toJSON(),
                });

            } catch (e) {
                callback({
                    ok: false,
                    msg: e.message,
                });
            }
        });

        // Start or Resume the monitor
        socket.on("resumeMonitor", async (monitorID, callback) => {
            try {
                checkLogin(socket);
                await startMonitor(socket.userID, monitorID);
                await sendMonitorList(socket);

                callback({
                    ok: true,
                    msg: "Resumed Successfully.",
                });

            } catch (e) {
                callback({
                    ok: false,
                    msg: e.message,
                });
            }
        });

        socket.on("pauseMonitor", async (monitorID, callback) => {
            try {
                checkLogin(socket);
                await pauseMonitor(socket.userID, monitorID);
                await sendMonitorList(socket);

                callback({
                    ok: true,
                    msg: "Paused Successfully.",
                });

            } catch (e) {
                callback({
                    ok: false,
                    msg: e.message,
                });
            }
        });

        socket.on("deleteMonitor", async (monitorID, callback) => {
            try {
                checkLogin(socket);

                console.log(`Delete Monitor: ${monitorID} User ID: ${socket.userID}`);

                if (monitorID in monitorList) {
                    monitorList[monitorID].stop();
                    delete monitorList[monitorID];
                }

                await R.exec("DELETE FROM monitor WHERE id = ? AND user_id = ? ", [
                    monitorID,
                    socket.userID,
                ]);

                callback({
                    ok: true,
                    msg: "Deleted Successfully.",
                });

                await sendMonitorList(socket);
                // Clear heartbeat list on client
                await sendImportantHeartbeatList(socket, monitorID, true, true);

            } catch (e) {
                callback({
                    ok: false,
                    msg: e.message,
                });
            }
        });

        socket.on("getTags", async (callback) => {
            try {
                checkLogin(socket);

                const list = await R.findAll("tag");

                callback({
                    ok: true,
                    tags: list.map(bean => bean.toJSON()),
                });

            } catch (e) {
                callback({
                    ok: false,
                    msg: e.message,
                });
            }
        });

        socket.on("addTag", async (tag, callback) => {
            try {
                checkLogin(socket);

                let bean = R.dispense("tag");
                bean.name = tag.name;
                bean.color = tag.color;
                await R.store(bean);

                callback({
                    ok: true,
                    tag: await bean.toJSON(),
                });

            } catch (e) {
                callback({
                    ok: false,
                    msg: e.message,
                });
            }
        });

        socket.on("editTag", async (tag, callback) => {
            try {
                checkLogin(socket);

                let bean = await R.findOne("monitor", " id = ? ", [ tag.id ]);
                bean.name = tag.name;
                bean.color = tag.color;
                await R.store(bean);

                callback({
                    ok: true,
                    tag: await bean.toJSON(),
                });

            } catch (e) {
                callback({
                    ok: false,
                    msg: e.message,
                });
            }
        });

        socket.on("deleteTag", async (tagID, callback) => {
            try {
                checkLogin(socket);

                await R.exec("DELETE FROM tag WHERE id = ? ", [ tagID ]);

                callback({
                    ok: true,
                    msg: "Deleted Successfully.",
                });

            } catch (e) {
                callback({
                    ok: false,
                    msg: e.message,
                });
            }
        });

        socket.on("addMonitorTag", async (tagID, monitorID, value, callback) => {
            try {
                checkLogin(socket);

                await R.exec("INSERT INTO monitor_tag (tag_id, monitor_id, value) VALUES (?, ?, ?)", [
                    tagID,
                    monitorID,
                    value,
                ]);

                callback({
                    ok: true,
                    msg: "Added Successfully.",
                });

            } catch (e) {
                callback({
                    ok: false,
                    msg: e.message,
                });
            }
        });

        socket.on("editMonitorTag", async (tagID, monitorID, value, callback) => {
            try {
                checkLogin(socket);

                await R.exec("UPDATE monitor_tag SET value = ? WHERE tag_id = ? AND monitor_id = ?", [
                    value,
                    tagID,
                    monitorID,
                ]);

                callback({
                    ok: true,
                    msg: "Edited Successfully.",
                });

            } catch (e) {
                callback({
                    ok: false,
                    msg: e.message,
                });
            }
        });

        socket.on("deleteMonitorTag", async (tagID, monitorID, value, callback) => {
            try {
                checkLogin(socket);

                await R.exec("DELETE FROM monitor_tag WHERE tag_id = ? AND monitor_id = ? AND value = ?", [
                    tagID,
                    monitorID,
                    value,
                ]);

                // Cleanup unused Tags
                await R.exec("delete from tag where ( select count(*) from monitor_tag mt where tag.id = mt.tag_id ) = 0");

                callback({
                    ok: true,
                    msg: "Deleted Successfully.",
                });

            } catch (e) {
                callback({
                    ok: false,
                    msg: e.message,
                });
            }
        });

        socket.on("changePassword", async (password, callback) => {
            try {
                checkLogin(socket);

                if (! password.currentPassword) {
                    throw new Error("Invalid new password");
                }

                let user = await R.findOne("user", " id = ? AND active = 1 ", [
                    socket.userID,
                ]);

                if (user && passwordHash.verify(password.currentPassword, user.password)) {

                    user.resetPassword(password.newPassword);

                    callback({
                        ok: true,
                        msg: "Password has been updated successfully.",
                    });
                } else {
                    throw new Error("Incorrect current password");
                }

            } catch (e) {
                callback({
                    ok: false,
                    msg: e.message,
                });
            }
        });

        socket.on("getSettings", async (callback) => {
            try {
                checkLogin(socket);

                callback({
                    ok: true,
                    data: await getSettings("general"),
                });

            } catch (e) {
                callback({
                    ok: false,
                    msg: e.message,
                });
            }
        });

        socket.on("setSettings", async (data, callback) => {
            try {
                checkLogin(socket);

                await setSettings("general", data);
                exports.entryPage = data.entryPage;

                callback({
                    ok: true,
                    msg: "Saved"
                });

                sendInfo(socket);

            } catch (e) {
                callback({
                    ok: false,
                    msg: e.message,
                });
            }
        });

        // Add or Edit
        socket.on("addNotification", async (notification, notificationID, callback) => {
            try {
                checkLogin(socket);

                let notificationBean = await Notification.save(notification, notificationID, socket.userID);
                await sendNotificationList(socket);

                callback({
                    ok: true,
                    msg: "Saved",
                    id: notificationBean.id,
                });

            } catch (e) {
                callback({
                    ok: false,
                    msg: e.message,
                });
            }
        });

        socket.on("deleteNotification", async (notificationID, callback) => {
            try {
                checkLogin(socket);

                await Notification.delete(notificationID, socket.userID);
                await sendNotificationList(socket);

                callback({
                    ok: true,
                    msg: "Deleted",
                });

            } catch (e) {
                callback({
                    ok: false,
                    msg: e.message,
                });
            }
        });

        socket.on("testNotification", async (notification, callback) => {
            try {
                checkLogin(socket);

                let msg = await Notification.send(notification, notification.name + " Testing");

                callback({
                    ok: true,
                    msg,
                });

            } catch (e) {
                console.error(e);

                callback({
                    ok: false,
                    msg: e.message,
                });
            }
        });

        socket.on("checkApprise", async (callback) => {
            try {
                checkLogin(socket);
                callback(Notification.checkApprise());
            } catch (e) {
                callback(false);
            }
        });

        socket.on("uploadBackup", async (uploadedJSON, importHandle, callback) => {
            try {
                checkLogin(socket);

                let backupData = JSON.parse(uploadedJSON);

                console.log(`Importing Backup, User ID: ${socket.userID}, Version: ${backupData.version}`);

                let notificationListData = backupData.notificationList;
                let monitorListData = backupData.monitorList;

                let version17x = compareVersions.compare(backupData.version, "1.7.0", ">=");

                // If the import option is "overwrite" it'll clear most of the tables, except "settings" and "user"
                if (importHandle == "overwrite") {
                    // Stops every monitor first, so it doesn't execute any heartbeat while importing
                    for (let id in monitorList) {
                        let monitor = monitorList[id];
                        await monitor.stop();
                    }
                    await R.exec("DELETE FROM heartbeat");
                    await R.exec("DELETE FROM monitor_notification");
                    await R.exec("DELETE FROM monitor_tls_info");
                    await R.exec("DELETE FROM notification");
                    await R.exec("DELETE FROM monitor_tag");
                    await R.exec("DELETE FROM tag");
                    await R.exec("DELETE FROM monitor");
                }

                // Only starts importing if the backup file contains at least one notification
                if (notificationListData.length >= 1) {
                    // Get every existing notification name and puts them in one simple string
                    let notificationNameList = await R.getAll("SELECT name FROM notification");
                    let notificationNameListString = JSON.stringify(notificationNameList);

                    for (let i = 0; i < notificationListData.length; i++) {
                        // Only starts importing the notification if the import option is "overwrite", "keep" or "skip" but the notification doesn't exists
                        if ((importHandle == "skip" && notificationNameListString.includes(notificationListData[i].name) == false) || importHandle == "keep" || importHandle == "overwrite") {

                            let notification = JSON.parse(notificationListData[i].config);
                            await Notification.save(notification, null, socket.userID);

                        }
                    }
                }

                // Only starts importing if the backup file contains at least one monitor
                if (monitorListData.length >= 1) {
                    // Get every existing monitor name and puts them in one simple string
                    let monitorNameList = await R.getAll("SELECT name FROM monitor");
                    let monitorNameListString = JSON.stringify(monitorNameList);

                    for (let i = 0; i < monitorListData.length; i++) {
                        // Only starts importing the monitor if the import option is "overwrite", "keep" or "skip" but the notification doesn't exists
                        if ((importHandle == "skip" && monitorNameListString.includes(monitorListData[i].name) == false) || importHandle == "keep" || importHandle == "overwrite") {

                            // Define in here every new variable for monitors which where implemented after the first version of the Import/Export function (1.6.0)
                            // --- Start ---

                            // Define default values
                            let retryInterval = 0;

                            /*
                            Only replace the default value with the backup file data for the specific version, where it appears the first time
                            More information about that where "let version" will be defined
                            */
                            if (version17x) {
                                retryInterval = monitorListData[i].retryInterval;
                            }

                            // --- End ---

                            let monitor = {
                                // Define the new variable from earlier here
                                name: monitorListData[i].name,
                                type: monitorListData[i].type,
                                url: monitorListData[i].url,
                                interval: monitorListData[i].interval,
                                retryInterval: retryInterval,
                                hostname: monitorListData[i].hostname,
                                maxretries: monitorListData[i].maxretries,
                                port: monitorListData[i].port,
                                keyword: monitorListData[i].keyword,
                                ignoreTls: monitorListData[i].ignoreTls,
                                upsideDown: monitorListData[i].upsideDown,
                                maxredirects: monitorListData[i].maxredirects,
                                accepted_statuscodes: monitorListData[i].accepted_statuscodes,
                                dns_resolve_type: monitorListData[i].dns_resolve_type,
                                dns_resolve_server: monitorListData[i].dns_resolve_server,
                                notificationIDList: {},
                            };

                            if (monitorListData[i].pushToken) {
                                monitor.pushToken = monitorListData[i].pushToken;
                            }

                            let bean = R.dispense("monitor");

                            let notificationIDList = monitor.notificationIDList;
                            delete monitor.notificationIDList;

                            monitor.accepted_statuscodes_json = JSON.stringify(monitor.accepted_statuscodes);
                            delete monitor.accepted_statuscodes;

                            bean.import(monitor);
                            bean.user_id = socket.userID;
                            await R.store(bean);

                            // Only for backup files with the version 1.7.0 or higher, since there was the tag feature implemented
                            if (version17x) {
                                // Only import if the specific monitor has tags assigned
                                for (const oldTag of monitorListData[i].tags) {

                                    // Check if tag already exists and get data ->
                                    let tag = await R.findOne("tag", " name = ?", [
                                        oldTag.name,
                                    ]);

                                    let tagId;
                                    if (! tag) {
                                        // -> If it doesn't exist, create new tag from backup file
                                        let beanTag = R.dispense("tag");
                                        beanTag.name = oldTag.name;
                                        beanTag.color = oldTag.color;
                                        await R.store(beanTag);

                                        tagId = beanTag.id;
                                    } else {
                                        // -> If it already exist, set tagId to value from database
                                        tagId = tag.id;
                                    }

                                    // Assign the new created tag to the monitor
                                    await R.exec("INSERT INTO monitor_tag (tag_id, monitor_id, value) VALUES (?, ?, ?)", [
                                        tagId,
                                        bean.id,
                                        oldTag.value,
                                    ]);

                                }
                            }

                            await updateMonitorNotification(bean.id, notificationIDList);

                            // If monitor was active start it immediately, otherwise pause it
                            if (monitorListData[i].active == 1) {
                                await startMonitor(socket.userID, bean.id);
                            } else {
                                await pauseMonitor(socket.userID, bean.id);
                            }

                        }
                    }

                    await sendNotificationList(socket);
                    await sendMonitorList(socket);
                }

                callback({
                    ok: true,
                    msg: "Backup successfully restored.",
                });

            } catch (e) {
                callback({
                    ok: false,
                    msg: e.message,
                });
            }
        });

        socket.on("clearEvents", async (monitorID, callback) => {
            try {
                checkLogin(socket);

                console.log(`Clear Events Monitor: ${monitorID} User ID: ${socket.userID}`);

                await R.exec("UPDATE heartbeat SET msg = ?, important = ? WHERE monitor_id = ? ", [
                    "",
                    "0",
                    monitorID,
                ]);

                await sendImportantHeartbeatList(socket, monitorID, true, true);

                callback({
                    ok: true,
                });

            } catch (e) {
                callback({
                    ok: false,
                    msg: e.message,
                });
            }
        });

        socket.on("clearHeartbeats", async (monitorID, callback) => {
            try {
                checkLogin(socket);

                console.log(`Clear Heartbeats Monitor: ${monitorID} User ID: ${socket.userID}`);

                await R.exec("DELETE FROM heartbeat WHERE monitor_id = ?", [
                    monitorID
                ]);

                await sendHeartbeatList(socket, monitorID, true, true);

                callback({
                    ok: true,
                });

            } catch (e) {
                callback({
                    ok: false,
                    msg: e.message,
                });
            }
        });

        socket.on("clearStatistics", async (callback) => {
            try {
                checkLogin(socket);

                console.log(`Clear Statistics User ID: ${socket.userID}`);

                await R.exec("DELETE FROM heartbeat");

                callback({
                    ok: true,
                });

            } catch (e) {
                callback({
                    ok: false,
                    msg: e.message,
                });
            }
        });

        // Status Page Socket Handler for admin only
        statusPageSocketHandler(socket);

        debug("added all socket handlers");

        // ***************************
        // Better do anything after added all socket handlers here
        // ***************************

        debug("check auto login");
        if (await setting("disableAuth")) {
            console.log("Disabled Auth: auto login to admin");
            afterLogin(socket, await R.findOne("user"));
            socket.emit("autoLogin");
        } else {
            debug("need auth");
        }

    });

    console.log("Init the server");

    server.once("error", async (err) => {
        console.error("Cannot listen: " + err.message);
        await Database.close();
    });

    server.listen(port, hostname, () => {
        if (hostname) {
            console.log(`Listening on ${hostname}:${port}`);
        } else {
            console.log(`Listening on ${port}`);
        }
        startMonitors();
        checkVersion.startInterval();

        if (testMode) {
            startUnitTest();
        }
    });

})();

async function updateMonitorNotification(monitorID, notificationIDList) {
    await R.exec("DELETE FROM monitor_notification WHERE monitor_id = ? ", [
        monitorID,
    ]);

    for (let notificationID in notificationIDList) {
        if (notificationIDList[notificationID]) {
            let relation = R.dispense("monitor_notification");
            relation.monitor_id = monitorID;
            relation.notification_id = notificationID;
            await R.store(relation);
        }
    }
}

async function checkOwner(userID, monitorID) {
    let row = await R.getRow("SELECT id FROM monitor WHERE id = ? AND user_id = ? ", [
        monitorID,
        userID,
    ]);

    if (! row) {
        throw new Error("You do not own this monitor.");
    }
}

async function sendMonitorList(socket) {
    let list = await getMonitorJSONList(socket.userID);
    io.to(socket.userID).emit("monitorList", list);
    return list;
}

async function afterLogin(socket, user) {
    socket.userID = user.id;
    socket.join(user.id);

    let monitorList = await sendMonitorList(socket);
    sendNotificationList(socket);

    await sleep(500);

    for (let monitorID in monitorList) {
        await sendHeartbeatList(socket, monitorID);
    }

    for (let monitorID in monitorList) {
        await sendImportantHeartbeatList(socket, monitorID);
    }

    for (let monitorID in monitorList) {
        await Monitor.sendStats(io, monitorID, user.id);
    }
}

async function getMonitorJSONList(userID) {
    let result = {};

    let monitorList = await R.find("monitor", " user_id = ? ORDER BY weight DESC, name", [
        userID,
    ]);

    for (let monitor of monitorList) {
        result[monitor.id] = await monitor.toJSON();
    }

    return result;
}

async function initDatabase() {
    if (! fs.existsSync(Database.path)) {
        console.log("Copying Database");
        fs.copyFileSync(Database.templatePath, Database.path);
    }

    console.log("Connecting to Database");
    await Database.connect();
    console.log("Connected");

    // Patch the database
    await Database.patch();

    let jwtSecretBean = await R.findOne("setting", " `key` = ? ", [
        "jwtSecret",
    ]);

    if (! jwtSecretBean) {
        console.log("JWT secret is not found, generate one.");
        jwtSecretBean = await initJWTSecret();
        console.log("Stored JWT secret into database");
    } else {
        console.log("Load JWT secret from database.");
    }

    // If there is no record in user table, it is a new Uptime Kuma instance, need to setup
    if ((await R.count("user")) === 0) {
        console.log("No user, need setup");
        needSetup = true;
    }

    jwtSecret = jwtSecretBean.value;
}

async function startMonitor(userID, monitorID) {
    await checkOwner(userID, monitorID);

    console.log(`Resume Monitor: ${monitorID} User ID: ${userID}`);

    await R.exec("UPDATE monitor SET active = 1 WHERE id = ? AND user_id = ? ", [
        monitorID,
        userID,
    ]);

    let monitor = await R.findOne("monitor", " id = ? ", [
        monitorID,
    ]);

    if (monitor.id in monitorList) {
        monitorList[monitor.id].stop();
    }

    monitorList[monitor.id] = monitor;
    monitor.start(io);
}

async function restartMonitor(userID, monitorID) {
    return await startMonitor(userID, monitorID);
}

async function pauseMonitor(userID, monitorID) {
    await checkOwner(userID, monitorID);

    console.log(`Pause Monitor: ${monitorID} User ID: ${userID}`);

    await R.exec("UPDATE monitor SET active = 0 WHERE id = ? AND user_id = ? ", [
        monitorID,
        userID,
    ]);

    if (monitorID in monitorList) {
        monitorList[monitorID].stop();
    }
}

/**
 * Resume active monitors
 */
async function startMonitors() {
    let list = await R.find("monitor", " active = 1 ");

    for (let monitor of list) {
        monitorList[monitor.id] = monitor;
    }

    for (let monitor of list) {
        monitor.start(io);
        // Give some delays, so all monitors won't make request at the same moment when just start the server.
        await sleep(getRandomInt(300, 1000));
    }
}

async function shutdownFunction(signal) {
    console.log("Shutdown requested");
    console.log("Called signal: " + signal);

    console.log("Stopping all monitors");
    for (let id in monitorList) {
        let monitor = monitorList[id];
        monitor.stop();
    }
    await sleep(2000);
    await Database.close();
}

function finalFunction() {
    console.log("Graceful shutdown successfully!");
}

gracefulShutdown(server, {
    signals: "SIGINT SIGTERM",
    timeout: 30000,                   // timeout: 30 secs
    development: false,               // not in dev mode
    forceExit: true,                  // triggers process.exit() at the end of shutdown process
    onShutdown: shutdownFunction,     // shutdown function (async) - e.g. for cleanup DB, ...
    finally: finalFunction,            // finally function (sync) - e.g. for logging
});

// Catch unexpected errors here
process.addListener("unhandledRejection", (error, promise) => {
    console.trace(error);
    console.error("If you keep encountering errors, please report to https://github.com/louislam/uptime-kuma/issues");
});<|MERGE_RESOLUTION|>--- conflicted
+++ resolved
@@ -1,6 +1,6 @@
 console.log("Welcome to Uptime Kuma");
 const args = require("args-parser")(process.argv);
-const { sleep, debug, getRandomInt } = require("../src/util");
+const { sleep, debug, getRandomInt, genSecret } = require("../src/util");
 
 debug(args);
 
@@ -12,11 +12,7 @@
 const demoMode = args["demo"] || false;
 exports.demoMode = demoMode;
 
-<<<<<<< HEAD
-const { sleep, debug, getRandomInt, genSecret } = require("../src/util");
-=======
 console.log("Node Env: " + process.env.NODE_ENV);
->>>>>>> 56ae6f61
 
 console.log("Importing Node libraries");
 const fs = require("fs");
@@ -72,17 +68,15 @@
 const sslKey = process.env.SSL_KEY || args["ssl-key"] || undefined;
 const sslCert = process.env.SSL_CERT || args["ssl-cert"] || undefined;
 
-<<<<<<< HEAD
 /**
  * Run unit test after the server is ready
  * @type {boolean}
  */
 const testMode = !!args["test"] || false;
-=======
+
 if (demoMode) {
     console.log("==== Demo Mode ====");
 }
->>>>>>> 56ae6f61
 
 console.log("Creating express and socket.io instance");
 const app = express();
