--- conflicted
+++ resolved
@@ -1,10 +1,6 @@
 {
     "name": "uptime-kuma",
-<<<<<<< HEAD
     "version": "1.14.0-beta.1",
-=======
-    "version": "1.13.2",
->>>>>>> 02becfd1
     "license": "MIT",
     "repository": {
         "type": "git",
